# Copyright 2018-2020 Xanadu Quantum Technologies Inc.

# Licensed under the Apache License, Version 2.0 (the "License");
# you may not use this file except in compliance with the License.
# You may obtain a copy of the License at

#     http://www.apache.org/licenses/LICENSE-2.0

# Unless required by applicable law or agreed to in writing, software
# distributed under the License is distributed on an "AS IS" BASIS,
# WITHOUT WARRANTIES OR CONDITIONS OF ANY KIND, either express or implied.
# See the License for the specific language governing permissions and
# limitations under the License.

from setuptools import setup, find_packages

with open("pennylane/_version.py") as f:
    version = f.readlines()[-1].split()[-1].strip("\"'")

requirements = [
    "numpy",
    "scipy",
    "networkx",
    "autograd",
    "toml",
    "appdirs",
    "semantic_version==2.6",
    "autoray",
    "cachetools",
    "pennylane-lightning>=0.18",
    "dask",
    "distributed"
]

info = {
    'name': 'PennyLane',
    'version': version,
    'maintainer': 'Xanadu Inc.',
    'maintainer_email': 'software@xanadu.ai',
    'url': 'https://github.com/XanaduAI/pennylane',
    'license': 'Apache License 2.0',
    'packages': find_packages(where="."),
    'entry_points': {
        # TODO: rename entry point 'pennylane.plugins' to 'pennylane.devices'.
        # This requires a rename in the setup file of all devices, and is best done during another refactor
        'pennylane.plugins': [
            'default.qubit = pennylane.devices:DefaultQubit',
            'default.gaussian = pennylane.devices:DefaultGaussian',
            'default.qubit.tf = pennylane.devices.default_qubit_tf:DefaultQubitTF',
            'default.qubit.torch = pennylane.devices.default_qubit_torch:DefaultQubitTorch',
            'default.qubit.autograd = pennylane.devices.default_qubit_autograd:DefaultQubitAutograd',
            'default.qubit.jax = pennylane.devices.default_qubit_jax:DefaultQubitJax',
<<<<<<< HEAD
            'default.tensor = pennylane.beta.devices.default_tensor:DefaultTensor',
            'default.tensor.tf = pennylane.beta.devices.default_tensor_tf:DefaultTensorTF',
            'default.mixed = pennylane.devices.default_mixed:DefaultMixed',
            'task.qubit = pennylane.devices:TaskQubit',
=======
            'default.mixed = pennylane.devices.default_mixed:DefaultMixed'
>>>>>>> e4dc1d2e
            ],
        'console_scripts': [
                'pl-device-test=pennylane.devices.tests:cli'
            ]
        },
    'description': 'PennyLane is a Python quantum machine learning library by Xanadu Inc.',
    'long_description': open('README.md').read(),
    'long_description_content_type': "text/markdown",
    'provides': ["pennylane"],
    'install_requires': requirements,
    'extras_require': {'kernels': ['cvxpy', 'cvxopt']},
    'package_data': {'pennylane': ['devices/tests/pytest.ini']},
    'include_package_data': True
}

classifiers = [
    "Development Status :: 4 - Beta",
    "Environment :: Console",
    "Intended Audience :: Science/Research",
    "License :: OSI Approved :: Apache Software License",
    "Natural Language :: English",
    "Operating System :: POSIX",
    "Operating System :: MacOS :: MacOS X",
    "Operating System :: POSIX :: Linux",
    "Operating System :: Microsoft :: Windows",
    "Programming Language :: Python",
    'Programming Language :: Python :: 3',
    'Programming Language :: Python :: 3.7',
    'Programming Language :: Python :: 3.8',
    'Programming Language :: Python :: 3.9',
    'Programming Language :: Python :: 3.10',
    'Programming Language :: Python :: 3 :: Only',
    "Topic :: Scientific/Engineering :: Physics"
]

setup(classifiers=classifiers, **(info))<|MERGE_RESOLUTION|>--- conflicted
+++ resolved
@@ -50,14 +50,8 @@
             'default.qubit.torch = pennylane.devices.default_qubit_torch:DefaultQubitTorch',
             'default.qubit.autograd = pennylane.devices.default_qubit_autograd:DefaultQubitAutograd',
             'default.qubit.jax = pennylane.devices.default_qubit_jax:DefaultQubitJax',
-<<<<<<< HEAD
-            'default.tensor = pennylane.beta.devices.default_tensor:DefaultTensor',
-            'default.tensor.tf = pennylane.beta.devices.default_tensor_tf:DefaultTensorTF',
             'default.mixed = pennylane.devices.default_mixed:DefaultMixed',
             'task.qubit = pennylane.devices:TaskQubit',
-=======
-            'default.mixed = pennylane.devices.default_mixed:DefaultMixed'
->>>>>>> e4dc1d2e
             ],
         'console_scripts': [
                 'pl-device-test=pennylane.devices.tests:cli'
