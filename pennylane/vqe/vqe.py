# Copyright 2018-2021 Xanadu Quantum Technologies Inc.

# Licensed under the Apache License, Version 2.0 (the "License");
# you may not use this file except in compliance with the License.
# You may obtain a copy of the License at

#     http://www.apache.org/licenses/LICENSE-2.0

# Unless required by applicable law or agreed to in writing, software
# distributed under the License is distributed on an "AS IS" BASIS,
# WITHOUT WARRANTIES OR CONDITIONS OF ANY KIND, either express or implied.
# See the License for the specific language governing permissions and
# limitations under the License.
"""
This submodule contains functionality for running Variational Quantum Eigensolver (VQE)
computations using PennyLane.
"""
# pylint: disable=too-many-arguments, too-few-public-methods
from collections.abc import Sequence
import warnings
<<<<<<< HEAD
=======
import itertools
>>>>>>> b0d04c2b
from copy import copy

import pennylane as qml
from pennylane import numpy as np
from pennylane.operation import Observable, Tensor
from pennylane.queuing import QueuingError
from pennylane.wires import Wires


OBS_MAP = {"PauliX": "X", "PauliY": "Y", "PauliZ": "Z", "Hadamard": "H", "Identity": "I"}


class Hamiltonian(qml.operation.Observable):
<<<<<<< HEAD
    r"""Operator representing a Hamiltonian.
=======
    r"""Lightweight class for representing Hamiltonians for Variational Quantum
    Eigensolver problems.
>>>>>>> b0d04c2b

    The Hamiltonian is represented as a linear combination of other operators, e.g.,
    :math:`\sum_{k=0}^{N-1} c_k O_k`, where the :math:`c_k` are trainable parameters.

    Args:
        coeffs (tensor_like): coefficients of the Hamiltonian expression
        observables (Iterable[Observable]): observables in the Hamiltonian expression, of same length as coeffs
        simplify (bool): Specifies whether the Hamiltonian is simplified upon initialization
                         (like-terms are combined). The default value is `False`.

    **Example:**

    A Hamiltonian can be created by simply passing the list of coefficients
    as well as the list of observables:

    >>> coeffs = [0.2, -0.543]
    >>> obs = [qml.PauliX(0) @ qml.PauliZ(1), qml.PauliZ(0) @ qml.Hadamard(2)]
    >>> H = qml.Hamiltonian(coeffs, obs)
    >>> print(H)
      (-0.543) [Z0 H2]
    + (0.2) [X0 Z1]

    The coefficients can be a trainable tensor, for example:

    >>> coeffs = tf.Variable([0.2, -0.543], dtype=tf.double)
    >>> obs = [qml.PauliX(0) @ qml.PauliZ(1), qml.PauliZ(0) @ qml.Hadamard(2)]
    >>> H = qml.Hamiltonian(coeffs, obs)
    >>> print(H)
      (-0.543) [Z0 H2]
    + (0.2) [X0 Z1]

    The user can also provide custom observables:

    >>> obs_matrix = np.array([[0.5, 1.0j, 0.0, -3j],
                               [-1.0j, -1.1, 0.0, -0.1],
                               [0.0, 0.0, -0.9, 12.0],
                               [3j, -0.1, 12.0, 0.0]])
    >>> obs = qml.Hermitian(obs_matrix, wires=[0, 1])
    >>> H = qml.Hamiltonian((0.8, ), (obs, ))
    >>> print(H)
    (0.8) [Hermitian0,1]

    Alternatively, the :func:`~.molecular_hamiltonian` function from the
    :doc:`/introduction/chemistry` module can be used to generate a molecular
    Hamiltonian.

    Hamiltonians can alternatively be constructed using Pythonic arithmetic operations. For example:

    >>> qml.PauliX(0) + 2 * qml.PauliZ(0) @ qml.PauliZ(1)

    is equivalent to the following Hamiltonian:

    >>> qml.Hamiltonian([1, 2], [qml.PauliX(0), qml.PauliZ(0) @ qml.PauliZ(1)])

    .. Warning::
        When Hamiltonians are defined using arithmetic operations **inside of quantum functions**, constituent observables
        may be queued as operations/an error may be thrown. Thus, Hamiltonians must be defined either outside
        of quantum functions, or inside of quantum functions using the conventional construction method.

    """

    num_wires = qml.operation.AnyWires
    num_params = 1
    par_domain = "A"
    grad_method = "A"  # supports analytic gradients

<<<<<<< HEAD
    def __init__(self, coeffs, observables, simplify=False, id=None, do_queue=True):
=======
    def __init__(self, coeffs, observables, simplify=False, group=False, id=None):
>>>>>>> b0d04c2b

        if qml.math.shape(coeffs)[0] != len(observables):
            raise ValueError(
                "Could not create valid Hamiltonian; "
                "number of coefficients and operators does not match."
            )

        for obs in observables:
            if not isinstance(obs, Observable):
                raise ValueError(
                    "Could not create circuits. Some or all observables are not valid."
                )

        self._coeffs = coeffs
        self._ops = list(observables)
        self._wires = qml.wires.Wires.all_wires([op.wires for op in self.ops], sort=True)

        self.return_type = None

        self._grouped_coeffs = None
        self._grouped_obs = None

        if simplify:
            self.simplify()
        if group:
            self.group()

        coeffs_flat = [coeffs[i] for i in range(qml.math.shape(coeffs)[0])]
<<<<<<< HEAD
        # overwrite this attribute, now that we have the correct info
        self.num_params = len(coeffs_flat)
        # create an operator using each coefficient as a separate parameter
        super().__init__(*coeffs_flat, wires=self._wires, id=id, do_queue=do_queue)
=======
        # overwrite, now that we have the info
        self.num_params = len(coeffs_flat)
        super().__init__(*coeffs_flat, wires=self._wires, id=id, do_queue=False)
>>>>>>> b0d04c2b

    @property
    def coeffs(self):
        """Return the coefficients defining the Hamiltonian.

        Returns:
            Iterable[float]): coefficients in the Hamiltonian expression
        """
        return self._coeffs

    @property
    def ops(self):
        """Return the operators defining the Hamiltonian.

        Returns:
            Iterable[Observable]): observables in the Hamiltonian expression
        """
        return self._ops

    @property
    def grouped_coeffs(self):
        """Return a list of coefficient tensors. Each coefficient tensor corresponds to a group
        of commuting observables.

        Returns:
            list[tensor_like]): list of coefficients of grouped observables
        """
        return self._grouped_coeffs

    @property
    def grouped_ops(self):
        """Return a list of observable lists. Each observable list contains a group
        of commuting observables.

        Returns:
            list[list[Observable]]): list of coefficients of grouped observables
        """
        return self._grouped_obs

    @property
    def terms(self):
        r"""The terms of the Hamiltonian expression :math:`\sum_{k=0}^{N-1} c_k O_k`

        Returns:
            (tuple, tuple): tuples of coefficients and operations, each of length N
        """
        return self.coeffs, self.ops

    @property
    def wires(self):
        r"""The sorted union of wires from all operators.

        Returns:
            (Wires): Combined wires present in all terms, sorted.
        """
        return self._wires

    @property
    def name(self):
        return "Hamiltonian"

    def simplify(self):
        r"""Simplifies the Hamiltonian by combining like-terms.

        **Example**

        >>> ops = [qml.PauliY(2), qml.PauliX(0) @ qml.Identity(1), qml.PauliX(0)]
        >>> H = qml.Hamiltonian([1, 1, -2], ops)
        >>> H.simplify()
        >>> print(H)
          (-1) [X0]
        + (1) [Y2]
        """
        coeffs = []
        ops = []

<<<<<<< HEAD
        for i in range(len(self.ops)):  # pylint: disable=consider-using-enumerate
=======
        for i in range(len(self.ops)):
>>>>>>> b0d04c2b
            op = self.ops[i]
            c = self.coeffs[i]
            op = op if isinstance(op, Tensor) else Tensor(op)

            ind = None
            for j, other in enumerate(ops):
                if op.compare(other):
                    ind = j
                    break

            if ind is not None:
                coeffs[ind] += c
                if np.isclose(qml.math.toarray(coeffs[ind]), np.array(0.0)):
                    del coeffs[ind]
                    del ops[ind]
            else:
                ops.append(op.prune())
                coeffs.append(c)

        self._coeffs = qml.math.cast_like(coeffs, self.coeffs)
        self._ops = ops

    def group(self):
        self._grouped_obs, self._grouped_coeffs = qml.grouping.group_observables(
            self._ops, self._coeffs
        )

    def __str__(self):
        # Lambda function that formats the wires
        wires_print = lambda ob: ",".join(map(str, ob.wires.tolist()))

        self_coeffs = qml.math.toarray(self.coeffs)
        paired_coeff_obs = list(zip(self_coeffs, self.ops))
        paired_coeff_obs.sort(key=lambda pair: (len(pair[1].wires), pair[0]))

        terms_ls = []

        for coeff, obs in paired_coeff_obs:

            if isinstance(obs, Tensor):
                obs_strs = [f"{OBS_MAP.get(ob.name, ob.name)}{wires_print(ob)}" for ob in obs.obs]
                ob_str = " ".join(obs_strs)
            elif isinstance(obs, Observable):
                ob_str = f"{OBS_MAP.get(obs.name, obs.name)}{wires_print(obs)}"

            term_str = f"({coeff}) [{ob_str}]"

            terms_ls.append(term_str)

        return "  " + "\n+ ".join(terms_ls)

    def __repr__(self):
        # Constructor-call-like representation
        return f"<Hamiltonian: terms={len(self.coeffs)}, wires={self.wires.tolist()}>"

    def _obs_data(self):
        r"""Extracts the data from a Hamiltonian and serializes it in an order-independent fashion.

        This allows for comparison between Hamiltonians that are equivalent, but are defined with terms and tensors
        expressed in different orders. For example, `qml.PauliX(0) @ qml.PauliZ(1)` and
        `qml.PauliZ(1) @ qml.PauliX(0)` are equivalent observables with different orderings.

        .. Note::

            In order to store the data from each term of the Hamiltonian in an order-independent serialization,
            we make use of sets. Note that all data contained within each term must be immutable, hence the use of
            strings and frozensets.

        **Example**

        >>> H = qml.Hamiltonian([1, 1], [qml.PauliX(0) @ qml.PauliX(1), qml.PauliZ(0)])
        >>> print(H._obs_data())
        {(1, frozenset({('PauliZ', <Wires = [1]>, ())})),
        (1, frozenset({('PauliX', <Wires = [1]>, ()), ('PauliX', <Wires = [0]>, ())}))}
        """
        data = set()
<<<<<<< HEAD

=======
>>>>>>> b0d04c2b
        coeffs_arr = qml.math.toarray(self.coeffs)
        for co, op in zip(coeffs_arr, self.ops):
            obs = op.non_identity_obs if isinstance(op, Tensor) else [op]
            tensor = []
            for ob in obs:
                parameters = tuple(
                    str(param) for param in ob.parameters
                )  # Converts params into immutable type
                tensor.append((ob.name, ob.wires, parameters))
            data.add((co, frozenset(tensor)))

        return data

    def compare(self, H):
        r"""Compares with another :class:`~Hamiltonian`, :class:`~.Observable`, or :class:`~.Tensor`,
        to determine if they are equivalent.

        Hamiltonians/observables are equivalent if they represent the same operator
        (their matrix representations are equal), and they are defined on the same wires.

        .. Warning::

            The compare method does **not** check if the matrix representation
            of a :class:`~.Hermitian` observable is equal to an equivalent
            observable expressed in terms of Pauli matrices, or as a
            linear combination of Hermitians.
            To do so would require the matrix form of Hamiltonians and Tensors
            be calculated, which would drastically increase runtime.

        Returns:
            (bool): True if equivalent.

        **Examples**

        >>> A = np.array([[1, 0], [0, -1]])
        >>> H = qml.Hamiltonian(
        ...     [0.5, 0.5],
        ...     [qml.Hermitian(A, 0) @ qml.PauliY(1), qml.PauliY(1) @ qml.Hermitian(A, 0) @ qml.Identity("a")]
        ... )
        >>> obs = qml.Hermitian(A, 0) @ qml.PauliY(1)
        >>> print(H.compare(obs))
        True

        >>> H1 = qml.Hamiltonian([1, 1], [qml.PauliX(0), qml.PauliZ(1)])
        >>> H2 = qml.Hamiltonian([1, 1], [qml.PauliZ(0), qml.PauliX(1)])
        >>> H1.compare(H2)
        False

        >>> ob1 = qml.Hamiltonian([1], [qml.PauliX(0)])
        >>> ob2 = qml.Hermitian(np.array([[0, 1], [1, 0]]), 0)
        >>> ob1.compare(ob2)
        False
        """
        if isinstance(H, Hamiltonian):
            self.simplify()
            H.simplify()
            return self._obs_data() == H._obs_data()  # pylint: disable=protected-access

        if isinstance(H, (Tensor, Observable)):
            self.simplify()
            return self._obs_data() == {
                (1, frozenset(H._obs_data()))  # pylint: disable=protected-access
            }

        raise ValueError("Can only compare a Hamiltonian, and a Hamiltonian/Observable/Tensor.")

    def __matmul__(self, H):
        r"""The tensor product operation between a Hamiltonian and a Hamiltonian/Tensor/Observable."""
        coeffs1 = copy(self.coeffs)
        ops1 = self.ops.copy()

        if isinstance(H, Hamiltonian):
            shared_wires = Wires.shared_wires([self.wires, H.wires])
            if len(shared_wires) > 0:
                raise ValueError(
                    "Hamiltonians can only be multiplied together if they act on "
                    "different sets of wires"
                )

            coeffs2 = H.coeffs
            ops2 = H.ops

            coeffs = qml.math.kron(coeffs1, coeffs2)
            ops_list = itertools.product(ops1, ops2)
            terms = [qml.operation.Tensor(t[0], t[1]) for t in ops_list]

            return qml.Hamiltonian(coeffs, terms, simplify=True)

        if isinstance(H, (Tensor, Observable)):
<<<<<<< HEAD
            coeffs = coeffs1
=======
>>>>>>> b0d04c2b
            terms = [op @ H for op in ops1]

            return qml.Hamiltonian(coeffs1, terms, simplify=True)

        raise ValueError(f"Cannot tensor product Hamiltonian and {type(H)}")

    def __add__(self, H):
        r"""The addition operation between a Hamiltonian and a Hamiltonian/Tensor/Observable."""
<<<<<<< HEAD
        self_coeffs = copy(self.coeffs)
=======
>>>>>>> b0d04c2b
        ops = self.ops.copy()
        self_coeffs = copy(self.coeffs)

        if isinstance(H, Hamiltonian):
            coeffs = qml.math.concatenate([self_coeffs, H.coeffs.copy()], axis=0)
            ops.extend(H.ops.copy())
            return qml.Hamiltonian(coeffs, ops, simplify=True)

        if isinstance(H, (Tensor, Observable)):
            coeffs = qml.math.concatenate(
                [self_coeffs, qml.math.cast_like([1.0], self_coeffs)], axis=0
            )
            ops.append(H)
            return qml.Hamiltonian(coeffs, ops, simplify=True)

        raise ValueError(f"Cannot add Hamiltonian and {type(H)}")

    def __mul__(self, a):
        r"""The scalar multiplication operation between a scalar and a Hamiltonian."""
        if isinstance(a, (int, float)):
            self_coeffs = copy(self.coeffs)
            coeffs = qml.math.multiply(qml.math.cast_like([a], self_coeffs), self_coeffs)
            return qml.Hamiltonian(coeffs, self.ops.copy())

        raise ValueError(f"Cannot multiply Hamiltonian by {type(a)}")

    __rmul__ = __mul__

    def __sub__(self, H):
        r"""The subtraction operation between a Hamiltonian and a Hamiltonian/Tensor/Observable."""
        if isinstance(H, (Hamiltonian, Tensor, Observable)):
            return self.__add__(H.__mul__(-1))
        raise ValueError(f"Cannot subtract {type(H)} from Hamiltonian")

    def __iadd__(self, H):
        r"""The inplace addition operation between a Hamiltonian and a Hamiltonian/Tensor/Observable."""
        if isinstance(H, Hamiltonian):
            self._coeffs = qml.math.concatenate([self._coeffs, H.coeffs], axis=0)
            self._ops.extend(H.ops.copy())
            self.simplify()
            return self

        if isinstance(H, (Tensor, Observable)):
            self._coeffs = qml.math.concatenate(
                [self._coeffs, qml.math.cast_like([1.0], self._coeffs)], axis=0
            )
            self._ops.append(H)
            self.simplify()
            return self

        raise ValueError(f"Cannot add Hamiltonian and {type(H)}")

    def __imul__(self, a):
        r"""The inplace scalar multiplication operation between a scalar and a Hamiltonian."""
        if isinstance(a, (int, float)):
            self._coeffs = qml.math.multiply(qml.math.cast_like([a], self._coeffs), self._coeffs)
            return self

        raise ValueError(f"Cannot multiply Hamiltonian by {type(a)}")

    def __isub__(self, H):
        r"""The inplace subtraction operation between a Hamiltonian and a Hamiltonian/Tensor/Observable."""
        if isinstance(H, (Hamiltonian, Tensor, Observable)):
            self.__iadd__(H.__mul__(-1))
            return self
        raise ValueError(f"Cannot subtract {type(H)} from Hamiltonian")

    def queue(self, context=qml.QueuingContext):
        """Queues a qml.Hamiltonian instance"""
        for o in self.ops:
            try:
                context.update_info(o, owner=self)
            except QueuingError:
                o.queue(context=context)
                context.update_info(o, owner=self)
            except NotImplementedError:
                pass

        context.append(self, owns=tuple(self.ops))
        return self


class ExpvalCost:
    """Create a cost function that gives the expectation value of an input Hamiltonian.

    This cost function is useful for a range of problems including VQE and QAOA.

    Args:
        ansatz (callable): The ansatz for the circuit before the final measurement step.
            Note that the ansatz **must** have the following signature:

            .. code-block:: python

                ansatz(params, **kwargs)

            where ``params`` are the trainable weights of the variational circuit, and
            ``kwargs`` are any additional keyword arguments that need to be passed
            to the template.
        hamiltonian (~.Hamiltonian): Hamiltonian operator whose expectation value should be measured
        device (Device, Sequence[Device]): Corresponding device(s) where the resulting
            cost function should be executed. This can either be a single device, or a list
            of devices of length matching the number of terms in the Hamiltonian.
        interface (str, None): Which interface to use.
            This affects the types of objects that can be passed to/returned to the cost function.
            Supports all interfaces supported by the :func:`~.qnode` decorator.
        diff_method (str, None): The method of differentiation to use with the created cost function.
            Supports all differentiation methods supported by the :func:`~.qnode` decorator.
        optimize (bool): Whether to optimize the observables composing the Hamiltonian by
            separating them into qubit-wise commuting groups. Each group can then be executed
            within a single QNode, resulting in fewer QNodes to evaluate.

    Returns:
        callable: a cost function with signature ``cost_fn(params, **kwargs)`` that evaluates
        the expectation of the Hamiltonian on the provided device(s)

    .. seealso:: :class:`~.Hamiltonian`, :func:`~.molecular_hamiltonian`, :func:`~.map`, :func:`~.dot`

    **Example:**

    To construct an ``ExpvalCost`` cost function, we require a Hamiltonian to measure, and an ansatz
    for our variational circuit.

    We can construct a Hamiltonian manually,

    .. code-block:: python

        coeffs = [0.2, -0.543]
        obs = [
            qml.PauliX(0) @ qml.PauliZ(1) @ qml.PauliY(3),
            qml.PauliZ(0) @ qml.Hadamard(2)
        ]
        H = qml.vqe.Hamiltonian(coeffs, obs)

    Alternatively, the :func:`~.molecular_hamiltonian` function from the
    :doc:`/introduction/chemistry` module can be used to generate a molecular Hamiltonian.

    Once we have our Hamiltonian, we can select an ansatz and construct
    the cost function.

    >>> ansatz = qml.templates.StronglyEntanglingLayers
    >>> dev = qml.device("default.qubit", wires=4)
    >>> cost = qml.ExpvalCost(ansatz, H, dev, interface="torch")
    >>> params = torch.rand([2, 4, 3])
    >>> cost(params)
    tensor(-0.2316, dtype=torch.float64)

    The cost function can then be minimized using any gradient descent-based
    :doc:`optimizer </introduction/optimizers>`.

    .. UsageDetails::

        **Optimizing observables:**

        Setting ``optimize=True`` can be used to decrease the number of device executions. The
        observables composing the Hamiltonian can be separated into groups that are qubit-wise
        commuting using the :mod:`~.grouping` module. These groups can be executed together on a
        *single* qnode, resulting in a lower device overhead:

        .. code-block:: python

            commuting_obs = [qml.PauliX(0), qml.PauliX(0) @ qml.PauliZ(1)]
            H = qml.vqe.Hamiltonian([1, 1], commuting_obs)

            dev = qml.device("default.qubit", wires=2)
            ansatz = qml.templates.StronglyEntanglingLayers

            cost_opt = qml.ExpvalCost(ansatz, H, dev, optimize=True)
            cost_no_opt = qml.ExpvalCost(ansatz, H, dev, optimize=False)

            params = qml.init.strong_ent_layers_uniform(3, 2)

        Grouping these commuting observables leads to fewer device executions:

        >>> cost_opt(params)
        >>> ex_opt = dev.num_executions
        >>> cost_no_opt(params)
        >>> ex_no_opt = dev.num_executions - ex_opt
        >>> print("Number of executions:", ex_no_opt)
        Number of executions: 2
        >>> print("Number of executions (optimized):", ex_opt)
        Number of executions (optimized): 1
    """

    def __init__(
        self,
        ansatz,
        hamiltonian,
        device,
        interface="autograd",
        diff_method="best",
        optimize=False,
        **kwargs,
    ):
        if kwargs.get("measure", "expval") != "expval":
            raise ValueError("ExpvalCost can only be used to construct sums of expectation values.")

        coeffs, observables = hamiltonian.terms

        self.hamiltonian = hamiltonian
        """Hamiltonian: the input Hamiltonian."""

        self.qnodes = None
        """QNodeCollection: The QNodes to be evaluated. Each QNode corresponds to the expectation
        value of each observable term after applying the circuit ansatz."""

        self._multiple_devices = isinstance(device, Sequence)
        """Bool: Records if multiple devices are input"""

        if np.isclose(qml.math.toarray(qml.math.count_nonzero(coeffs)), 0):
            self.cost_fn = lambda *args, **kwargs: np.array(0)
            return

        self._optimize = optimize

        self.qnodes = qml.map(
            ansatz, observables, device, interface=interface, diff_method=diff_method, **kwargs
        )

        if self._optimize:

            if self._multiple_devices:
                raise ValueError("Using multiple devices is not supported when optimize=True")

            obs_groupings, coeffs_groupings = qml.grouping.group_observables(observables, coeffs)
            d = device[0] if self._multiple_devices else device
            w = d.wires.tolist()

            @qml.qnode(device, interface=interface, diff_method=diff_method, **kwargs)
            def circuit(*qnode_args, obs, **qnode_kwargs):
                """Converting ansatz into a full circuit including measurements"""
                ansatz(*qnode_args, wires=w, **qnode_kwargs)
                return [qml.expval(o) for o in obs]

            def cost_fn(*qnode_args, **qnode_kwargs):
                """Combine results from grouped QNode executions with grouped coefficients"""
                total = 0
                for o, c in zip(obs_groupings, coeffs_groupings):
                    res = circuit(*qnode_args, obs=o, **qnode_kwargs)
                    total += sum([r * c_ for r, c_ in zip(res, c)])
                return total

            self.cost_fn = cost_fn

        else:
            self.cost_fn = qml.dot(coeffs, self.qnodes)

    def __call__(self, *args, **kwargs):
        return self.cost_fn(*args, **kwargs)


class VQECost(ExpvalCost):
    """Create a cost function that gives the expectation value of an input Hamiltonian.

    .. warning::
        Use of :class:`~.VQECost` is deprecated and should be replaced with
        :class:`~.ExpvalCost`.
    """

    def __init__(self, *args, **kwargs):
        warnings.warn(
            "Use of VQECost is deprecated and should be replaced with ExpvalCost",
            UserWarning,
            2,
        )
        super().__init__(*args, **kwargs)<|MERGE_RESOLUTION|>--- conflicted
+++ resolved
@@ -18,10 +18,7 @@
 # pylint: disable=too-many-arguments, too-few-public-methods
 from collections.abc import Sequence
 import warnings
-<<<<<<< HEAD
-=======
 import itertools
->>>>>>> b0d04c2b
 from copy import copy
 
 import pennylane as qml
@@ -35,12 +32,7 @@
 
 
 class Hamiltonian(qml.operation.Observable):
-<<<<<<< HEAD
     r"""Operator representing a Hamiltonian.
-=======
-    r"""Lightweight class for representing Hamiltonians for Variational Quantum
-    Eigensolver problems.
->>>>>>> b0d04c2b
 
     The Hamiltonian is represented as a linear combination of other operators, e.g.,
     :math:`\sum_{k=0}^{N-1} c_k O_k`, where the :math:`c_k` are trainable parameters.
@@ -107,11 +99,7 @@
     par_domain = "A"
     grad_method = "A"  # supports analytic gradients
 
-<<<<<<< HEAD
     def __init__(self, coeffs, observables, simplify=False, id=None, do_queue=True):
-=======
-    def __init__(self, coeffs, observables, simplify=False, group=False, id=None):
->>>>>>> b0d04c2b
 
         if qml.math.shape(coeffs)[0] != len(observables):
             raise ValueError(
@@ -136,20 +124,13 @@
 
         if simplify:
             self.simplify()
-        if group:
-            self.group()
 
         coeffs_flat = [coeffs[i] for i in range(qml.math.shape(coeffs)[0])]
-<<<<<<< HEAD
         # overwrite this attribute, now that we have the correct info
         self.num_params = len(coeffs_flat)
         # create an operator using each coefficient as a separate parameter
         super().__init__(*coeffs_flat, wires=self._wires, id=id, do_queue=do_queue)
-=======
-        # overwrite, now that we have the info
-        self.num_params = len(coeffs_flat)
-        super().__init__(*coeffs_flat, wires=self._wires, id=id, do_queue=False)
->>>>>>> b0d04c2b
+
 
     @property
     def coeffs(self):
@@ -168,26 +149,6 @@
             Iterable[Observable]): observables in the Hamiltonian expression
         """
         return self._ops
-
-    @property
-    def grouped_coeffs(self):
-        """Return a list of coefficient tensors. Each coefficient tensor corresponds to a group
-        of commuting observables.
-
-        Returns:
-            list[tensor_like]): list of coefficients of grouped observables
-        """
-        return self._grouped_coeffs
-
-    @property
-    def grouped_ops(self):
-        """Return a list of observable lists. Each observable list contains a group
-        of commuting observables.
-
-        Returns:
-            list[list[Observable]]): list of coefficients of grouped observables
-        """
-        return self._grouped_obs
 
     @property
     def terms(self):
@@ -226,11 +187,7 @@
         coeffs = []
         ops = []
 
-<<<<<<< HEAD
         for i in range(len(self.ops)):  # pylint: disable=consider-using-enumerate
-=======
-        for i in range(len(self.ops)):
->>>>>>> b0d04c2b
             op = self.ops[i]
             c = self.coeffs[i]
             op = op if isinstance(op, Tensor) else Tensor(op)
@@ -253,11 +210,6 @@
         self._coeffs = qml.math.cast_like(coeffs, self.coeffs)
         self._ops = ops
 
-    def group(self):
-        self._grouped_obs, self._grouped_coeffs = qml.grouping.group_observables(
-            self._ops, self._coeffs
-        )
-
     def __str__(self):
         # Lambda function that formats the wires
         wires_print = lambda ob: ",".join(map(str, ob.wires.tolist()))
@@ -307,10 +259,7 @@
         (1, frozenset({('PauliX', <Wires = [1]>, ()), ('PauliX', <Wires = [0]>, ())}))}
         """
         data = set()
-<<<<<<< HEAD
-
-=======
->>>>>>> b0d04c2b
+
         coeffs_arr = qml.math.toarray(self.coeffs)
         for co, op in zip(coeffs_arr, self.ops):
             obs = op.non_identity_obs if isinstance(op, Tensor) else [op]
@@ -400,10 +349,6 @@
             return qml.Hamiltonian(coeffs, terms, simplify=True)
 
         if isinstance(H, (Tensor, Observable)):
-<<<<<<< HEAD
-            coeffs = coeffs1
-=======
->>>>>>> b0d04c2b
             terms = [op @ H for op in ops1]
 
             return qml.Hamiltonian(coeffs1, terms, simplify=True)
@@ -412,10 +357,7 @@
 
     def __add__(self, H):
         r"""The addition operation between a Hamiltonian and a Hamiltonian/Tensor/Observable."""
-<<<<<<< HEAD
         self_coeffs = copy(self.coeffs)
-=======
->>>>>>> b0d04c2b
         ops = self.ops.copy()
         self_coeffs = copy(self.coeffs)
 
