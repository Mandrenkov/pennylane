--- conflicted
+++ resolved
@@ -45,7 +45,7 @@
         return base_label or "I"
 
     @staticmethod
-    def compute_eigvals():  # pylint: disable=,arguments-differ
+    def compute_eigvals():  # pylint: disable=arguments-differ
         """Eigenvalues of the Identity operator.
 
         Returns:
@@ -96,11 +96,7 @@
 
     @staticmethod
     def compute_decomposition(wires=None):
-<<<<<<< HEAD
-        """Compute the decomposition for the specified wire.
-=======
         r"""Compute the decomposition for the specified wire.
->>>>>>> a4864952
         The decomposition defines an Operator as a product of more fundamental gates:
 
         .. math:: O = O_1 O_2 \dots O_n.
