--- conflicted
+++ resolved
@@ -83,11 +83,6 @@
 
         super().__init__(*params, wires=wires, do_queue=do_queue)
 
-<<<<<<< HEAD
-    @property
-    def num_params(self):
-        return 1
-
     @staticmethod
     def compute_matrix(U):  # pylint: disable=arguments-differ
         """Canonical matrix representation of the QubitUnitary operator.
@@ -106,11 +101,6 @@
         [0.-0.14943813j, 0.98877108+0.j]]
         """
         return U
-=======
-    @classmethod
-    def _matrix(cls, *params):
-        return params[0]
->>>>>>> fec189fc
 
     @staticmethod
     def compute_decomposition(U, wires):
@@ -280,22 +270,7 @@
         # etc. The positioning of the block is controlled by padding the block diagonal
         # to the left and right with the correct amount of identity blocks.
 
-<<<<<<< HEAD
         total_wires = qml.wires.Wires(control_wires) + qml.wires.Wires(u_wires)
-=======
-        self._padding_left = control_int * len(U)
-        self._padding_right = 2 ** len(wires) - len(U) - self._padding_left
-        self._CU = None
-
-        super().__init__(*params, wires=wires, do_queue=do_queue)
-
-    def _matrix(self, *params):
-        if self._CU is None:
-            interface = qml.math.get_interface(self.U)
-            left_pad = qml.math.cast_like(qml.math.eye(self._padding_left, like=interface), 1j)
-            right_pad = qml.math.cast_like(qml.math.eye(self._padding_right, like=interface), 1j)
-            self._CU = qml.math.block_diag([left_pad, self.U, right_pad])
->>>>>>> fec189fc
 
         # if control values unspecified, we control on the all-ones string
         if not control_values:
@@ -350,22 +325,12 @@
     num_params = 1
     grad_method = None
 
-<<<<<<< HEAD
-    @property
-    def num_params(self):
-        return 1
-
     @staticmethod
     def compute_matrix(D):  # pylint: disable=arguments-differ
         """Canonical matrix representation of the DiagonalQubitUnitary operator.
 
         Args:
             D (tensor_like): diagonal of the matrix
-=======
-    @classmethod
-    def _matrix(cls, *params):
-        return qml.math.diag(cls._eigvals(*params))
->>>>>>> fec189fc
 
         Returns:
             tensor_like: canonical matrix
