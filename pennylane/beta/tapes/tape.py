# Copyright 2018-2020 Xanadu Quantum Technologies Inc.

# Licensed under the Apache License, Version 2.0 (the "License");
# you may not use this file except in compliance with the License.
# You may obtain a copy of the License at

#     http://www.apache.org/licenses/LICENSE-2.0

# Unless required by applicable law or agreed to in writing, software
# distributed under the License is distributed on an "AS IS" BASIS,
# WITHOUT WARRANTIES OR CONDITIONS OF ANY KIND, either express or implied.
# See the License for the specific language governing permissions and
# limitations under the License.
"""
This module contains the base quantum tape.
"""
# pylint: disable=too-many-instance-attributes,protected-access,too-many-branches
import contextlib

import numpy as np

import pennylane as qml

from pennylane.beta.queuing import AnnotatedQueue, QueuingContext
from pennylane.beta.queuing import mock_operations

from .circuit_graph import NewCircuitGraph


STATE_PREP_OPS = (
    qml.BasisState,
    qml.QubitStateVector,
    qml.CatState,
    qml.CoherentState,
    qml.FockDensityMatrix,
    qml.DisplacedSqueezedState,
    qml.FockState,
    qml.FockStateVector,
    qml.ThermalState,
    qml.GaussianState,
)


def expand_tape(tape, depth=1, stop_at=None, expand_measurements=False):
    """Expand all objects in a tape to a specific depth.

    Args:
        depth (int): the depth the tape should be expanded
        stop_at (Callable): A function which accepts a queue object,
            and returns ``True`` if this object should *not* be expanded.
            If not provided, all objects that support expansion will be expanded.
        expand_measurements (bool): If ``True``, measurements will be expanded
            to basis rotations and computational basis measurements.

    **Example**

    Consider the following nested tape:

    .. code-block:: python

        with QuantumTape() as tape:
            qml.BasisState(np.array([1, 1]), wires=[0, 'a'])

            with QuantumTape() as tape2:
                qml.Rot(0.543, 0.1, 0.4, wires=0)

            qml.CNOT(wires=[0, 'a'])
            qml.RY(0.2, wires='a')
            probs(wires=0), probs(wires='a')

    The nested structure is preserved:

    >>> tape.operations
    [BasisState(array([1, 1]), wires=[0, 'a']),
     <QuantumTape: wires=[0], params=3>,
     CNOT(wires=[0, 'a']),
     RY(0.2, wires=['a'])]

    Calling ``expand_tape`` will return a tape with all nested tapes
    expanded, resulting in a single tape of quantum operations:

    >>> new_tape = expand_tape(tape)
    >>> new_tape.operations
    [PauliX(wires=[0]),
     PauliX(wires=['a']),
     Rot(0.543, 0.1, 0.4, wires=[0]),
     CNOT(wires=[0, 'a']),
     RY(0.2, wires=['a'])]
    """
    if depth == 0:
        return tape

    if stop_at is None:
        # by default expand all objects
        stop_at = lambda obj: False

    new_tape = tape.__class__()

    for queue in ("_prep", "_ops", "_measurements"):
        for obj in getattr(tape, queue):

            stop = stop_at(obj)

            if not expand_measurements:
                # Measurements should not be expanded; treat measurements
                # as a stopping condition
                stop = stop or isinstance(obj, qml.beta.queuing.MeasurementProcess)

            if stop:
                # do not expand out the object; append it to the
                # new tape, and continue to the next object in the queue
                getattr(new_tape, queue).append(obj)
                continue

            if isinstance(obj, (qml.operation.Operation, qml.beta.queuing.MeasurementProcess)):
                # Object is an operation; query it for its expansion
                try:
                    obj = obj.expand()
                except NotImplementedError:
                    # Object does not define an expansion; treat this as
                    # a stopping condition.
                    getattr(new_tape, queue).append(obj)
                    continue

            # recursively expand out the newly created tape
            expanded_tape = expand_tape(obj, stop_at=stop_at, depth=depth - 1)

            new_tape._prep += expanded_tape._prep
            new_tape._ops += expanded_tape._ops
            new_tape._measurements += expanded_tape._measurements

    return new_tape


def unfold_batching(tape, unfold_operations=True, unfold_measurements=False):
    """Explode all ``BatchTape`` objects in a tape. This creates a list of tapes, each
       sharing all objects except from the ones recorded with ``BatchTape``.

    Args:
        tape (QuantumTape): tape to unfold
        unfold_operations (bool): If ``True``, operations will be unfolded.
        unfold_measurements (bool): If ``True``, measurements will be unfolded.

    **Example**

    Consider the following nested tape:

    .. code-block:: python

        with QuantumTape() as tape:
            qml.BasisState(np.array([1, 1]), wires=[0, 'a'])

            with QuantumTape() as tape2:
                qml.Rot(0.543, 0.1, 0.4, wires=0)

            qml.CNOT(wires=[0, 'a'])

            with BatchTape() as tape3:
                qml.RY(0.2, wires='a')
                qml.RX(0.2, wires='a')
                qml.RZ(0.2, wires='a')

            probs(wires=0), probs(wires='a')

    The nested structure contains both ``QuantumTape`` and ``BatchTape`` objects:

    >>> tape.operations
    [BasisState(array([1, 1]), wires=[0, 'a']),
     <QuantumTape: wires=[0], params=3>,
     CNOT(wires=[0, 'a']),
     <BatchTape: wires=[0], params=1>]

    Calling ``unfold_batching`` will return a tape with all nested batch tapes
    are exploded, resulting in a list of tapes of quantum operations:

    >>> tape_batch = unfold_batching(tape)
    >>> tape_batch[0]
     [PauliX(wires=[0]),
     PauliX(wires=['a']),
     <QuantumTape: wires=[0], params=3>,
     CNOT(wires=[0, 'a']),
     RX(0.2, wires=['a'])]

    >>> tape_batch[1]
     [PauliX(wires=[0]),
     PauliX(wires=['a']),
     <QuantumTape: wires=[0], params=3>,
     CNOT(wires=[0, 'a']),
     RY(0.2, wires=['a'])]

    >>> tape_batch[2]
     [PauliX(wires=[0]),
     PauliX(wires=['a']),
     <QuantumTape: wires=[0], params=3>,
     CNOT(wires=[0, 'a']),
     RZ(0.2, wires=['a'])]
    """

    tape_batch = []

    for queue in ("_prep", "_ops", "_measurements"):
        for obj in getattr(tape, queue):

            if not unfold_measurements:
                # Measurements should not be expanded; treat measurements
                # as a stopping condition
                stop = stop or isinstance(obj, MeasurementProcess)

            if stop:
                # do not expand out the object; append it to the
                # new tape, and continue to the next object in the queue
                getattr(new_tape, queue).append(obj)
                continue

            if isinstance(obj, BatchTape):
                # Object is an operation; query it for its expansion
                try:
                    obj = obj.explode()
                except NotImplementedError:
                    # Object does not define an expansion; treat this as
                    # a stopping condition.
                    getattr(new_tape, queue).append(obj)
                    continue

            # recursively expand out the newly created tape
            expanded_tape = expand_tape(obj, stop_at=stop_at, depth=depth - 1)

            new_tape._prep += expanded_tape._prep
            new_tape._ops += expanded_tape._ops
            new_tape._measurements += expanded_tape._measurements

    return new_tape


class QuantumTape(AnnotatedQueue):
    """A quantum tape recorder, that records, validates, executes,
    and differentiates variational quantum programs.

    .. note::

        As the quantum tape is a *beta* feature, the standard PennyLane
        measurement functions cannot be used. You will need to instead
        import modified measurement functions within the quantum tape:

        >>> from pennylane.beta.queuing import expval, var, sample, probs

    **Example**

    .. code-block:: python

        from pennylane.beta.tapes import QuantumTape
        from pennylane.beta.queuing import expval, var, sample, probs

        with QuantumTape() as tape:
            qml.RX(0.432, wires=0)
            qml.RY(0.543, wires=0)
            qml.CNOT(wires=[0, 'a'])
            qml.RX(0.133, wires='a')
            expval(qml.PauliZ(wires=[0]))

    Once constructed, information about the quantum circuit can be queried:

    >>> tape.operations
    [RX(0.432, wires=[0]), RY(0.543, wires=[0]), CNOT(wires=[0, 'a']), RX(0.133, wires=['a'])]
    >>> tape.observables
    [expval(PauliZ(wires=[0]))]
    >>> tape.get_parameters()
    [0.432, 0.543, 0.133]
    >>> tape.wires
    <Wires = [0, 'a']>
    >>> tape.num_params
    3

    The :class:`~.beta.tapes.NewCircuitGraph` can also be accessed:

    >>> tape.graph
    <pennylane.beta.tapes.circuit_graph.NewCircuitGraph object at 0x7fcc0433a690>

    Once constructed, the quantum tape can be executed directly on a supported
    device:

    >>> dev = qml.device("default.qubit", wires=[0, 'a'])

    Execution can take place either using the in-place constructed parameters,

    >>> tape.execute(dev)
    [0.77750694]

    or by providing parameters at run time:

    >>> tape.execute(dev, params=[0.1, 0.1, 0.1])
    [0.99003329]

    The Jacobian can also be computed using finite difference:

    >>> tape.jacobian(dev)
    [[-0.35846484 -0.46923704  0.        ]]
    >>> tape.jacobian(dev, params=[0.1, 0.1, 0.1])
    [[-0.09933471 -0.09933471  0.        ]]

    Finally, the trainable parameters can be explicitly set, and the values of
    the parameters modified in-place:

    >>> tape.trainable_params = {0} # set only the first parameter as free
    >>> tape.set_parameters(0.56)
    >>> tape.get_parameters()
    [0.56]
    >>> tape.get_parameters(trainable_only=False)
    [0.56, 0.543, 0.133]

    Trainable parameters are taken into account when calculating the Jacobian,
    avoiding unnecessary calculations:

    >>> tape.jacobian(dev)
    [[-0.45478169]]
    """

    def __init__(self, name=None):
        super().__init__()
        self.name = name

        self._prep = []
        """list[.Operation]: Tape state preparations."""

        self._ops = []
        """list[.Operation]: quantum operations recorded by the tape."""

        self._measurements = []
        """list[.MeasurementProcess]: measurement processes recorded by the tape."""

        self._par_info = {}
        """dict[int, dict[str, Operation or int]]: Parameter information. Keys are
        parameter indices (in the order they appear on the tape), and values are a
        dictionary containing the corresponding operation and operation parameter index."""

        self._trainable_params = set()
        self._graph = None
        self._output_dim = 0

        self.wires = qml.wires.Wires([])
        self.num_wires = 0

        self.jacobian_options = {}

        self.hash = 0
        self.is_sampled = False

        self._stack = None

    def __repr__(self):
        return f"<{self.__class__.__name__}: wires={self.wires.tolist()}, params={self.num_params}>"

    def __enter__(self):
        if not QueuingContext.recording():
            # if the tape is the first active queuing context
            # monkeypatch the operations to support the new queuing context
            with contextlib.ExitStack() as stack:
                for mock in mock_operations():
                    stack.enter_context(mock)
                self._stack = stack.pop_all()

        QueuingContext.append(self)
        return super().__enter__()

    def __exit__(self, exception_type, exception_value, traceback):
        super().__exit__(exception_type, exception_value, traceback)

        if not QueuingContext.recording():
            # remove the monkeypatching
            self._stack.__exit__(exception_type, exception_value, traceback)

        self._process_queue()

    @property
    def interface(self):
        """str, None: automatic differentiation interface used by the quantum tape (if any)"""
        return None

    # ========================================================
    # construction methods
    # ========================================================

    def _process_queue(self):
        """Process the annotated queue, creating a list of quantum
        operations and measurement processes.

        This method sets the following attributes:

        * ``_ops``
        * ``_measurements``
        * ``_par_info``
        * ``_output_dim``
        * ``_trainable_params``
        * ``is_sampled``
        """
        self._prep = []
        self._ops = []
        self._measurements = []
        self._output_dim = 0

        for obj, info in self._queue.items():

            if isinstance(obj, QuantumTape):
                self._ops.append(obj)

            elif isinstance(obj, qml.operation.Operation) and not info.get("owner", False):
                # operation objects with no owners

                if self._measurements:
                    raise ValueError(
                        f"Quantum operation {obj} must occur prior to any measurements."
                    )

                # invert the operation if required
                obj.inverse = info.get("inverse", False)

                if isinstance(obj, STATE_PREP_OPS):
                    if self._ops:
                        raise ValueError(
                            f"State preparation operation {obj} must occur prior to any quantum operations."
                        )

                    self._prep.append(obj)
                else:
                    self._ops.append(obj)

            elif isinstance(obj, qml.beta.queuing.MeasurementProcess):
                # measurement process
                self._measurements.append(obj)

                # attempt to infer the output dimension
                if obj.return_type is qml.operation.Probability:
                    self._output_dim += 2 ** len(obj.wires)
                else:
                    self._output_dim += 1

                # check if any sampling is occuring
                if obj.return_type is qml.operation.Sample:
                    self.is_sampled = True

            elif isinstance(obj, qml.operation.Observable) and "owner" not in info:
                raise ValueError(f"Observable {obj} does not have a measurement type specified.")

        self._update()

    def _update_circuit_info(self):
        """Update circuit metadata"""
        self.wires = qml.wires.Wires.all_wires(
            [op.wires for op in self.operations + self.observables]
        )
        self.num_wires = len(self.wires)

    def _update_par_info(self):
        """Update the parameter information dictionary"""
        param_count = 0

        for obj in self.operations + self.observables:

            for p in range(len(obj.data)):
                info = self._par_info.get(param_count, {})
                info.update({"op": obj, "p_idx": p})

                self._par_info[param_count] = info
                param_count += 1

    def _update_trainable_params(self):
        """Set the trainable parameters"""
        self._trainable_params = set(self._par_info)

    def _update(self):
        """Update all internal tape metadata regarding processed operations and observables"""
        self._graph = None
        self._update_circuit_info()
        self._update_par_info()
        self._update_trainable_params()

    def expand(self, depth=1, stop_at=None, expand_measurements=False):
        """Expand all operations in the processed queue to a specific depth.

        Args:
            depth (int): the depth the tape should be expanded
            stop_at (Callable): A function which accepts a queue object,
                and returns ``True`` if this object should *not* be expanded.
                If not provided, all objects that support expansion will be expanded.
            expand_measurements (bool): If ``True``, measurements will be expanded
                to basis rotations and computational basis measurements.

        **Example**

        Consider the following nested tape:

        .. code-block:: python

            with QuantumTape() as tape:
                qml.BasisState(np.array([1, 1]), wires=[0, 'a'])

                with QuantumTape() as tape2:
                    qml.Rot(0.543, 0.1, 0.4, wires=0)

                qml.CNOT(wires=[0, 'a'])
                qml.RY(0.2, wires='a')
                probs(wires=0), probs(wires='a')

        The nested structure is preserved:

        >>> tape.operations
        [BasisState(array([1, 1]), wires=[0, 'a']),
         <QuantumTape: wires=[0], params=3>,
         CNOT(wires=[0, 'a']),
         RY(0.2, wires=['a'])]

        Calling ``.expand`` will return a tape with all nested tapes
        expanded, resulting in a single tape of quantum operations:

        >>> new_tape = tape.expand()
        >>> new_tape.operations
        [PauliX(wires=[0]),
         PauliX(wires=['a']),
         Rot(0.543, 0.1, 0.4, wires=[0]),
         CNOT(wires=[0, 'a']),
         RY(0.2, wires=['a'])]
        """
        new_tape = expand_tape(
            self, depth=depth, stop_at=stop_at, expand_measurements=expand_measurements
        )
        new_tape._update()
        return new_tape

    def inv(self):
        """Inverts the processed operations.

        Inversion is performed in-place.

        .. note::

            This method only inverts the quantum operations/unitary recorded
            by the quantum tape; state preparations and measurements are left unchanged.

        **Example**

        .. code-block:: python

            with QuantumTape() as tape:
                qml.BasisState(np.array([1, 1]), wires=[0, 'a'])
                qml.RX(0.432, wires=0)
                qml.Rot(0.543, 0.1, 0.4, wires=0).inv()
                qml.CNOT(wires=[0, 'a'])
                probs(wires=0), probs(wires='a')

        This tape has the following properties:

        >>> tape.operations
        [BasisState(array([1, 1]), wires=[0, 'a']),
         RX(0.432, wires=[0]),
         Rot.inv(0.543, 0.1, 0.4, wires=[0]),
         CNOT(wires=[0, 'a'])]
        >>> tape.get_parameters()
        [array([1, 1]), 0.432, 0.543, 0.1, 0.4]

        Here, let's set some trainable parameters:

        >>> tape.trainable_params = {1, 2}
        >>> tape.get_parameters()
        [0.432, 0.543]

        Inverting the tape:

        >>> tape.inv()
        >>> tape.operations
        [BasisState(array([1, 1]), wires=[0, 'a']),
         CNOT.inv(wires=[0, 'a']),
         Rot(0.543, 0.1, 0.4, wires=[0]),
         RX.inv(0.432, wires=[0])]

        Tape inversion also modifies the order of tape parameters:

        >>> tape.get_parameters(trainable_only=False)
        [array([1, 1]), 0.543, 0.1, 0.4, 0.432]
        >>> tape.get_parameters(trainable_only=True)
        [0.543, 0.432]
        >>> tape.trainable_params
        {1, 4}
        """
        # we must remap the old parameter
        # indices to the new ones after the operation order is reversed.
        parameter_indices = []
        param_count = 0

        for queue in [self._prep, self._ops, self.observables]:
            # iterate through all queues

            obj_params = []

            for obj in queue:
                # index the number of parameters on each operation
                num_obj_params = len(obj.data)
                obj_params.append(list(range(param_count, param_count + num_obj_params)))

                # keep track of the total number of parameters encountered so far
                param_count += num_obj_params

            if queue == self._ops:
                # reverse the list representing operator parameters
                obj_params = obj_params[::-1]

            parameter_indices.extend(obj_params)

        # flatten the list of parameter indices after the reversal
        parameter_indices = [item for sublist in parameter_indices for item in sublist]
        parameter_mapping = dict(zip(parameter_indices, range(len(parameter_indices))))

        # map the params
        self.trainable_params = {parameter_mapping[i] for i in self.trainable_params}
        self._par_info = {parameter_mapping[k]: v for k, v in self._par_info.items()}

        for op in self._ops:
            op.inverse = not op.inverse

        self._ops = list(reversed(self._ops))

    # ========================================================
    # Parameter handling
    # ========================================================

    @property
    def trainable_params(self):
        """Store or return a set containing the indices of parameters that support
        differentiability. The indices provided match the order of appearence in the
        quantum circuit.

        Setting this property can help reduce the number of quantum evaluations needed
        to compute the Jacobian; parameters not marked as trainable will be
        automatically excluded from the Jacobian computation.

        The number of trainable parameters determines the number of parameters passed to
        :meth:`~.set_parameters`, :meth:`~.execute`, and :meth:`~.QuantumTape.jacobian`,
        and changes the default output size of methods :meth:`~.QuantumTape.jacobian` and
        :meth:`~.get_parameters()`.

        **Example**

        .. code-block:: python

            from pennylane.beta.tapes import QuantumTape
            from pennylane.beta.queuing import expval, var, sample, probs

            with QuantumTape() as tape:
                qml.RX(0.432, wires=0)
                qml.RY(0.543, wires=0)
                qml.CNOT(wires=[0, 'a'])
                qml.RX(0.133, wires='a')
                expval(qml.PauliZ(wires=[0]))

        >>> tape.trainable_params
        {0, 1, 2}
        >>> tape.trainable_params = {0} # set only the first parameter as free
        >>> tape.get_parameters()
        [0.432]

        Args:
            param_indices (set[int]): parameter indices
        """
        return self._trainable_params

    @trainable_params.setter
    def trainable_params(self, param_indices):
        """Store the indices of parameters that support differentiability.

        Args:
            param_indices (set[int]): parameter indices
        """
        if any(not isinstance(i, int) or i < 0 for i in param_indices):
            raise ValueError("Argument indices must be positive integers.")

        if any(i > len(self._par_info) for i in param_indices):
            raise ValueError(f"Tape has at most {self.num_params} parameters.")

        self._trainable_params = param_indices

    def get_parameters(self, trainable_only=True):
        """Return the parameters incident on the tape operations.

        The returned parameters are provided in order of appearance
        on the tape.

        Args:
            trainable_only (bool): if True, returns only trainable parameters

        **Example**

        .. code-block:: python

            from pennylane.beta.tapes import QuantumTape
            from pennylane.beta.queuing import expval, var, sample, probs

            with QuantumTape() as tape:
                qml.RX(0.432, wires=0)
                qml.RY(0.543, wires=0)
                qml.CNOT(wires=[0, 'a'])
                qml.RX(0.133, wires='a')
                expval(qml.PauliZ(wires=[0]))

        By default, all parameters are trainable and will be returned:

        >>> tape.get_parameters()
        [0.432, 0.543, 0.133]

        Setting the trainable parameter indices will result in only the specified
        parameters being returned:

        >>> tape.trainable_params = {1} # set the second parameter as free
        >>> tape.get_parameters()
        [0.543]

        The ``trainable_only`` argument can be set to ``False`` to instead return
        all parameters:

        >>> tape.get_parameters(trainable_only=False)
        [0.432, 0.543, 0.133]
        """
        params = []
        iterator = self.trainable_params if trainable_only else self._par_info

        for p_idx in iterator:
            op = self._par_info[p_idx]["op"]
            op_idx = self._par_info[p_idx]["p_idx"]
            params.append(op.data[op_idx])

        return params

    def set_parameters(self, params, trainable_only=True):
        """Set the parameters incident on the tape operations.

        Args:
            params (list[float]): A list of real numbers representing the
                parameters of the quantum operations. The parameters should be
                provided in order of appearance in the quantum tape.
            trainable_only (bool): if True, set only trainable parameters

        **Example**

        .. code-block:: python

            from pennylane.beta.tapes import QuantumTape
            from pennylane.beta.queuing import expval, var, sample, probs

            with QuantumTape() as tape:
                qml.RX(0.432, wires=0)
                qml.RY(0.543, wires=0)
                qml.CNOT(wires=[0, 'a'])
                qml.RX(0.133, wires='a')
                expval(qml.PauliZ(wires=[0]))

        By default, all parameters are trainable and can be modified:

        >>> tape.set_parameters([0.1, 0.2, 0.3])
        >>> tape.get_parameters()
        [0.1, 0.2, 0.3]

        Setting the trainable parameter indices will result in only the specified
        parameters being modifiable. Note that this only modifies the number of
        parameters that must be passed.

        >>> tape.trainable_params = {0, 2} # set the first and third parameter as free
        >>> tape.set_parameters([-0.1, 0.5])
        >>> tape.get_parameters(trainable_only=False)
        [-0.1, 0.2, 0.5]

        The ``trainable_only`` argument can be set to ``False`` to instead set
        all parameters:

        >>> tape.set_parameters([4, 1, 6], trainable_only=False)
        >>> tape.get_parameters(trainable_only=False)
        [4, 1, 6]
        """
        if trainable_only:
            iterator = zip(self.trainable_params, params)
            required_length = self.num_params
        else:
            iterator = enumerate(params)
            required_length = len(self._par_info)

        if len(params) != required_length:
            raise ValueError("Number of provided parameters does not match.")

        for idx, p in iterator:
            op = self._par_info[idx]["op"]
            op.data[self._par_info[idx]["p_idx"]] = p

    # ========================================================
    # Tape properties
    # ========================================================

    @property
    def operations(self):
        """Returns the operations on the quantum tape.

        Returns:
            list[.Operation]: recorded quantum operations

        **Example**

        .. code-block:: python

            from pennylane.beta.tapes import QuantumTape
            from pennylane.beta.queuing import expval, var, sample, probs

            with QuantumTape() as tape:
                qml.RX(0.432, wires=0)
                qml.RY(0.543, wires=0)
                qml.CNOT(wires=[0, 'a'])
                qml.RX(0.133, wires='a')
                expval(qml.PauliZ(wires=[0]))

        >>> tape.operations
        [RX(0.432, wires=[0]), RY(0.543, wires=[0]), CNOT(wires=[0, 'a']), RX(0.133, wires=['a'])]
        """
        return self._prep + self._ops

    @property
    def observables(self):
        """Returns the observables on the quantum tape.

        Returns:
            list[.Observable]: list of recorded quantum operations

        **Example**

        .. code-block:: python

            from pennylane.beta.tapes import QuantumTape
            from pennylane.beta.queuing import expval, var, sample, probs

            with QuantumTape() as tape:
                qml.RX(0.432, wires=0)
                qml.RY(0.543, wires=0)
                qml.CNOT(wires=[0, 'a'])
                qml.RX(0.133, wires='a')
                expval(qml.PauliZ(wires=[0]))

        >>> tape.observables
        [expval(PauliZ(wires=[0]))]
        """
        # TODO: modify this property once devices
        # have been refactored to accept and understand recieving
        # measurement processes rather than specific observables.
        obs = []

        for m in self._measurements:
            if m.obs is not None:
                m.obs.return_type = m.return_type
                obs.append(m.obs)
            else:
                obs.append(m)

        return obs

    @property
    def measurements(self):
        """Returns the measurements on the quantum tape.

        Returns:
            list[.MeasurementProcess]: list of recorded measurement processess

        **Example**

        .. code-block:: python

            from pennylane.beta.tapes import QuantumTape
            from pennylane.beta.queuing import expval, var, sample, probs

            with QuantumTape() as tape:
                qml.RX(0.432, wires=0)
                qml.RY(0.543, wires=0)
                qml.CNOT(wires=[0, 'a'])
                qml.RX(0.133, wires='a')
                expval(qml.PauliZ(wires=[0]))

        >>> tape.measurements
        [<pennylane.beta.queuing.measure.MeasurementProcess object at 0x7f10b2150c10>]
        """
        return self._measurements

    @property
    def num_params(self):
        """Returns the number of trainable parameters on the quantum tape."""
        return len(self.trainable_params)

    @property
    def output_dim(self):
        """The (inferred) output dimension of the quantum tape."""
        return self._output_dim

    @property
    def diagonalizing_gates(self):
        """Returns the gates that diagonalize the measured wires such that they
        are in the eigenbasis of the circuit observables.

        Returns:
            List[~.Operation]: the operations that diagonalize the observables
        """
        rotation_gates = []

        for observable in self.observables:
            rotation_gates.extend(observable.diagonalizing_gates())

        return rotation_gates

    @property
    def graph(self):
        """Returns a directed acyclic graph representation of the recorded
        quantum circuit:

        >>> tape.graph
        <pennylane.beta.tapes.circuit_graph.NewCircuitGraph object at 0x7fcc0433a690>

        Note that the circuit graph is only constructed once, on first call to this property,
        and cached for future use.

        Returns:
            .beta.tapes.NewCircuitGraph: the circuit graph object
        """
        if self._graph is None:
            self._graph = NewCircuitGraph(self.operations, self.observables, self.wires)

        return self._graph

    @property
    def data(self):
        """Alias to :meth:`~.get_parameters` and :meth:`~.set_parameters`
        for backwards compatibilities with operations."""
        return self.get_parameters(trainable_only=False)

    @data.setter
    def data(self, params):
        self.set_parameters(params, trainable_only=False)

    # ========================================================
    # execution methods
    # ========================================================

    def execute(self, device, params=None):
        """Execute the tape on a quantum device.

        Args:
            device (~.Device): a PennyLane device
                that can execute quantum operations and return measurement statistics
            params (list[Any]): The quantum tape operation parameters. If not provided,
                the current tape parameters are used (via :meth:`~.get_parameters`).

        **Example**

        .. code-block:: python

            from pennylane.beta.tapes import QuantumTape
            from pennylane.beta.queuing import expval, var, sample, probs

            with QuantumTape() as tape:
                qml.RX(0.432, wires=0)
                qml.RY(0.543, wires=0)
                qml.CNOT(wires=[0, 'a'])
                qml.RX(0.133, wires='a')
                probs(wires=[0, 'a'])

        If parameters are not provided, the existing tape parameters are used:

        >>> dev = qml.device("default.qubit", wires=[0, 'a'])
        >>> tape.execute(dev)
        array([[8.84828969e-01, 3.92449987e-03, 4.91235209e-04, 1.10755296e-01]])

        Parameters can be optionally passed during execution:

        >>> tape.execute(dev, params=[1.0, 0.0, 1.0])
        array([[0.5931328 , 0.17701835, 0.05283049, 0.17701835]])

        Parameters provided for execution are temporary, and do not affect
        the tapes' parameters in-place:

        >>> tape.get_parameters()
        [0.432, 0.543, 0.133]
        """
        if params is None:
            params = self.get_parameters()

        return self._execute(params, device=device)

    def execute_device(self, params, device):
        """Execute the tape on a quantum device.

        This is a low-level method, intended to be called by an interface,
        and does not support autodifferentiation.

        For more details on differentiable tape execution, see :meth:`~.execute`.

        Args:
            device (~.Device): a PennyLane device
                that can execute quantum operations and return measurement statistics
            params (list[Any]): The quantum tape operation parameters. If not provided,
                the current tape parameter values are used (via :meth:`~.get_parameters`).
        """
        device.reset()

        # backup the current parameters
        saved_parameters = self.get_parameters()

        # temporarily mutate the in-place parameters
        self.set_parameters(params)

        if isinstance(device, qml.QubitDevice):
            res = device.execute(self)
        else:
            res = device.execute(self.operations, self.observables, {})

        # Update output dim if incorrect.
        # Note that we cannot assume the type of `res`, so
        # we use duck typing to catch any 'array like' object.
        try:
            if isinstance(res, np.ndarray) and res.dtype is np.dtype("object"):
                output_dim = sum([len(i) for i in res])
            else:
                output_dim = np.prod(res.shape)

            if self.output_dim != output_dim:
<<<<<<< HEAD
                # update the output dimension estimate with the correct value
=======
                # update the inferred output dimension with the correct value
>>>>>>> 4892fa30
                self._output_dim = output_dim

        except (AttributeError, TypeError):
            # unable to determine the output dimension
            pass

        # restore original parameters
        self.set_parameters(saved_parameters)
        return res

    # interfaces can optionally override the _execute method
    # if they need to perform any logic in between the user's
    # call to tape.execute and the internal call to tape.execute_device.
    _execute = execute_device<|MERGE_RESOLUTION|>--- conflicted
+++ resolved
@@ -1021,11 +1021,7 @@
                 output_dim = np.prod(res.shape)
 
             if self.output_dim != output_dim:
-<<<<<<< HEAD
-                # update the output dimension estimate with the correct value
-=======
                 # update the inferred output dimension with the correct value
->>>>>>> 4892fa30
                 self._output_dim = output_dim
 
         except (AttributeError, TypeError):
