--- conflicted
+++ resolved
@@ -230,13 +230,8 @@
         params (tuple[float, int, array, Variable]): operator parameters
 
     Keyword Args:
-<<<<<<< HEAD
-        wires (iterable): Iterable containing representations of the wires that the operator acts on.
-            If not given, args[-1] is interpreted as wires.
-=======
         wires (Iterable or Wires): Iterable containing representations of the wires that the operator acts on,
             or Wires object. If not given, args[-1] is interpreted as wires.
->>>>>>> e5aad50b
         do_queue (bool): Indicates whether the operator should be
             immediately pushed into the Operator queue.
     """
@@ -479,11 +474,7 @@
         """Wires of this operator.
 
         Returns:
-<<<<<<< HEAD
-            pennylane.wires.Wires: wire values
-=======
             Wires: wires
->>>>>>> e5aad50b
         """
         return self._wires
 
@@ -994,12 +985,7 @@
         """All wires in the system the tensor product acts on.
 
         Returns:
-<<<<<<< HEAD
-            Wires: wires used by the observables
-            in the tensor product
-=======
             Wires: wires addressed by the observables in the tensor product
->>>>>>> e5aad50b
         """
         return Wires([o.wires for o in self.obs])
 
@@ -1241,12 +1227,7 @@
             array[float]: expanded array, dimension ``1+2*num_wires``
         """
 
-<<<<<<< HEAD
-        # TODO: Need to extract indices!
-
-=======
         # TODO: re-assess this function for non-consec wires
->>>>>>> e5aad50b
         U_dim = len(U)
         nw = len(self.wires)
 
