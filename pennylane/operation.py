--- conflicted
+++ resolved
@@ -1177,15 +1177,9 @@
         on the value of the expectation value as the parameters are modified.
         For more details, please see the :mod:`.pennylane.fourier` module.
 
-<<<<<<< HEAD
-        * ``generator`` is an existing PennyLane
-          operation class or a Hermitian array
-          that acts as the generator of the current operation
-=======
         Returns:
             list[tuple[int or float]]: Tuple of frequencies for each parameter.
             Note that only non-negative frequency values are returned.
->>>>>>> 88a7b36e
 
         **Example**
 
