--- conflicted
+++ resolved
@@ -15,16 +15,6 @@
 Unit tests for the :mod:`pennylane.plugin.DefaultGaussian` device.
 """
 # pylint: disable=protected-access,cell-var-from-loop
-<<<<<<< HEAD
-import unittest
-from unittest.mock import patch
-import inspect
-import logging as log
-
-import pennylane as qml
-
-=======
->>>>>>> efe5822d
 from pennylane import numpy as np
 from scipy.linalg import block_diag
 
@@ -36,48 +26,19 @@
 import pytest
 
 
-def test_identiy_raises_exception_if_outside_qnode():
+def test_identity_raises_exception_if_outside_qnode():
     """expval: Tests that proper exceptions are raised if we try to call
     Idenity outside a QNode."""
     with pytest.raises(QuantumFunctionError, match="can only be used inside a qfunc"):
         Identity(wires=0)
 
 
-def test_identiy_raises_exception_if_cannot_guess_device_type():
+def test_identity_raises_exception_if_cannot_guess_device_type():
     """expval: Tests that proper exceptions are raised if Identity fails to guess
     whether on a device is CV or qubit."""
     dev = qml.device("default.qubit", wires=1)
     dev._expectation_map = {}
 
-<<<<<<< HEAD
-    @patch.object(DefaultQubit, 'pre_expval', lambda self: log.info(self.expval_queue))
-    def test_pass_positional_wires_to_expval(self):
-        """Tests whether the ability to pass wires as positional argument
-        is retained"""
-        self.logTestName()
-
-        dev = qml.device('default.qubit', wires=1)
-
-        @qml.qnode(dev)
-        def circuit():
-            return qml.expval.Identity(0)
-
-        with self.assertLogs(level='INFO') as l:
-            circuit()
-            self.assertEqual(len(l.output), 1)
-            self.assertEqual(len(l.records), 1)
-            self.assertIn('pennylane.expval.qubit.Identity object', l.output[0])
-
-
-if __name__ == '__main__':
-    print('Testing PennyLane version ' + qml.version() + ', expval.')
-    # run the tests in this file
-    suite = unittest.TestSuite()
-    for t in ([TestExpval]):
-        ttt = unittest.TestLoader().loadTestsFromTestCase(t)
-        suite.addTests(ttt)
-    unittest.TextTestRunner().run(suite)
-=======
     @qml.qnode(dev)
     def circuit():
         return qml.expval.Identity(wires=0)
@@ -87,4 +48,19 @@
         match="Unable to determine whether this device supports CV or qubit",
     ):
         circuit()
->>>>>>> efe5822d
+
+
+def test_pass_positional_wires_to_expval(monkeypatch, capfd):
+    """Tests whether the ability to pass wires as positional argument is retained"""
+    dev = qml.device("default.qubit", wires=1)
+
+    @qml.qnode(dev)
+    def circuit():
+        return qml.expval.Identity(0)
+
+    with monkeypatch.context() as m:
+        m.setattr(DefaultQubit, "pre_expval", lambda self: print(self.expval_queue))
+        circuit()
+
+    out, err = capfd.readouterr()
+    assert "pennylane.expval.qubit.Identity object" in out