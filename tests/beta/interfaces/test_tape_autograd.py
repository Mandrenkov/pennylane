--- conflicted
+++ resolved
@@ -1,771 +1,731 @@
-# Copyright 2018-2020 Xanadu Quantum Technologies Inc.
-
-# Licensed under the Apache License, Version 2.0 (the "License");
-# you may not use this file except in compliance with the License.
-# You may obtain a copy of the License at
-
-#     http://www.apache.org/licenses/LICENSE-2.0
-
-# Unless required by applicable law or agreed to in writing, software
-# distributed under the License is distributed on an "AS IS" BASIS,
-# WITHOUT WARRANTIES OR CONDITIONS OF ANY KIND, either express or implied.
-# See the License for the specific language governing permissions and
-# limitations under the License.
-"""Unit tests for the autograd interface"""
-import pytest
-from pennylane import numpy as np
-
-import pennylane as qml
-from pennylane.beta.tapes import QuantumTape
-from pennylane.beta.queuing import expval, var, sample, probs
-from pennylane.beta.interfaces.autograd import AutogradInterface
-
-
-class TestAutogradQuantumTape:
-    """Test the autograd interface applied to a tape"""
-
-    def test_interface_str(self):
-        """Test that the interface string is correctly identified as autograd"""
-        with AutogradInterface.apply(QuantumTape()) as tape:
-            qml.RX(0.5, wires=0)
-            expval(qml.PauliX(0))
-
-        assert tape.interface == "autograd"
-        assert isinstance(tape, AutogradInterface)
-
-    def test_get_parameters(self):
-<<<<<<< HEAD
-        """Test that the get parameters function correctly sets and returns the
-=======
-        """Test that the get_parameters function correctly sets and returns the
-<<<<<<< HEAD
-
->>>>>>> 1b527eb6338b3d9ef2de35a89a87aa8907e64720
-=======
->>>>>>> 3dfd0fe4
-        trainable parameters"""
-        a = np.array(0.1, requires_grad=True)
-        b = np.array(0.2, requires_grad=False)
-        c = np.array(0.3, requires_grad=True)
-        d = np.array(0.4, requires_grad=False)
-
-        with AutogradInterface.apply(QuantumTape()) as tape:
-            qml.Rot(a, b, c, wires=0)
-            qml.RX(d, wires=1)
-            qml.CNOT(wires=[0, 1])
-            expval(qml.PauliX(0))
-
-        assert tape.trainable_params == {0, 2}
-        assert np.all(tape.get_parameters() == [a, c])
-
-    def test_execution(self):
-        """Test execution"""
-        a = np.array(0.1, requires_grad=True)
-        b = np.array(0.2, requires_grad=False)
-
-        def cost(a, b, device):
-            with AutogradInterface.apply(QuantumTape()) as tape:
-                qml.RY(a, wires=0)
-                qml.RX(b, wires=0)
-                expval(qml.PauliZ(0))
-            assert tape.trainable_params == {0}
-            return tape.execute(device)
-
-        dev = qml.device("default.qubit", wires=1)
-        res = cost(a, b, device=dev)
-        assert res.shape == (1,)
-
-    def test_scalar_jacobian(self, tol):
-        """Test scalar jacobian calculation"""
-        a = np.array(0.1, requires_grad=True)
-
-        def cost(a, device):
-            with AutogradInterface.apply(QuantumTape()) as tape:
-                qml.RY(a, wires=0)
-                expval(qml.PauliZ(0))
-            assert tape.trainable_params == {0}
-            return tape.execute(device)
-
-        dev = qml.device("default.qubit", wires=2)
-        res = qml.jacobian(cost)(a, device=dev)
-        assert res.shape == (1,)
-
-        # compare to standard tape jacobian
-        with QuantumTape() as tape:
-            qml.RY(a, wires=0)
-            expval(qml.PauliZ(0))
-
-        tape.trainable_params = {0}
-        expected = tape.jacobian(dev)
-        assert expected.shape == (1, 1)
-        assert np.allclose(res, np.squeeze(expected), atol=tol, rtol=0)
-
-    def test_jacobian(self, tol):
-        """Test jacobian calculation"""
-        a = np.array(0.1, requires_grad=True)
-        b = np.array(0.2, requires_grad=True)
-
-        def cost(a, b, device):
-            with AutogradInterface.apply(QuantumTape()) as tape:
-                qml.RY(a, wires=0)
-                qml.RX(b, wires=1)
-                qml.CNOT(wires=[0, 1])
-                expval(qml.PauliZ(0))
-                expval(qml.PauliY(1))
-            assert tape.trainable_params == {0, 1}
-            return tape.execute(device)
-
-        dev = qml.device("default.qubit", wires=2)
-
-        res = cost(a, b, device=dev)
-        expected = [np.cos(a), -np.cos(a) * np.sin(b)]
-        assert np.allclose(res, expected, atol=tol, rtol=0)
-
-        res = qml.jacobian(cost)(a, b, device=dev)
-        assert res.shape == (2, 2)
-
-        expected = [[-np.sin(a), 0], [np.sin(a) * np.sin(b), -np.cos(a) * np.cos(b)]]
-        assert np.allclose(res, expected, atol=tol, rtol=0)
-
-    def test_jacobian_options(self, mocker, tol):
-        """Test setting jacobian options"""
-        spy = mocker.spy(QuantumTape, "numeric_pd")
-
-        a = np.array([0.1, 0.2], requires_grad=True)
-
-        dev = qml.device("default.qubit", wires=1)
-
-        def cost(a, device):
-            with AutogradInterface.apply(QuantumTape()) as qtape:
-                qml.RY(a[0], wires=0)
-                qml.RX(a[1], wires=0)
-                expval(qml.PauliZ(0))
-
-            qtape.jacobian_options = {"h": 1e-8, "order": 2}
-            return qtape.execute(dev)
-
-        res = qml.jacobian(cost)(a, device=dev)
-
-        for args in spy.call_args_list:
-            assert args[1]["order"] == 2
-            assert args[1]["h"] == 1e-8
-
-<<<<<<< HEAD
-=======
-    def test_reusing_quantum_tape(self, tol):
-        """Test re-using a quantum tape by passing new parameters"""
-        a = np.array(0.1, requires_grad=True)
-        b = np.array(0.2, requires_grad=True)
-
-        dev = qml.device("default.qubit", wires=2)
-
-        with AutogradInterface.apply(QuantumTape()) as tape:
-            qml.RY(a, wires=0)
-            qml.RX(b, wires=1)
-            qml.CNOT(wires=[0, 1])
-            expval(qml.PauliZ(0))
-            expval(qml.PauliY(1))
-
-        assert tape.trainable_params == {0, 1}
-
-        def cost(a, b):
-            tape.set_parameters([a, b])
-            return tape.execute(dev)
-
-        jac_fn = qml.jacobian(cost)
-        jac = jac_fn(a, b)
-
-        a = np.array(0.54, requires_grad=True)
-        b = np.array(0.8, requires_grad=True)
-
-        res2 = cost(2 * a, b)
-        expected = [np.cos(2 * a), -np.cos(2 * a) * np.sin(b)]
-        assert np.allclose(res2, expected, atol=tol, rtol=0)
-
-        jac_fn = qml.jacobian(lambda a, b: cost(2 * a, b))
-        jac = jac_fn(a, b)
-        expected = [
-            [-2 * np.sin(2 * a), 0],
-            [2 * np.sin(2 * a) * np.sin(b), -np.cos(2 * a) * np.cos(b)],
-        ]
-        assert np.allclose(jac, expected, atol=tol, rtol=0)
-
->>>>>>> 1b527eb6338b3d9ef2de35a89a87aa8907e64720
-    def test_classical_processing(self, tol):
-        """Test classical processing within the quantum tape"""
-        a = np.array(0.1, requires_grad=True)
-        b = np.array(0.2, requires_grad=False)
-        c = np.array(0.3, requires_grad=True)
-
-        def cost(a, b, c, device):
-            with AutogradInterface.apply(QuantumTape()) as tape:
-                qml.RY(a * c, wires=0)
-                qml.RZ(b, wires=0)
-                qml.RX(c + c ** 2 + np.sin(a), wires=0)
-                expval(qml.PauliZ(0))
-            assert tape.trainable_params == {0, 2}
-            return tape.execute(device)
-
-        dev = qml.device("default.qubit", wires=2)
-        res = qml.jacobian(cost)(a, b, c, device=dev)
-        assert res.shape == (1, 2)
-
-    def test_no_trainable_parameters(self, tol):
-        """Test evaluation and Jacobian if there are no trainable parameters"""
-        a = np.array(0.1, requires_grad=False)
-        b = np.array(0.2, requires_grad=False)
-
-        def cost(a, b, device):
-            with AutogradInterface.apply(QuantumTape()) as tape:
-                qml.RY(a, wires=0)
-                qml.RX(b, wires=0)
-                qml.CNOT(wires=[0, 1])
-                expval(qml.PauliZ(0))
-                expval(qml.PauliZ(1))
-            assert tape.trainable_params == set()
-            return tape.execute(device)
-
-        dev = qml.device("default.qubit", wires=2)
-        res = cost(a, b, device=dev)
-        assert res.shape == (2,)
-
-<<<<<<< HEAD
-=======
-        res = qml.jacobian(cost)(a, b, device=dev)
-        assert not res
-
-        def loss(a, b):
-            return np.sum(cost(a, b, device=dev))
-
-        with pytest.warns(UserWarning, match="Output seems independent"):
-            res = qml.grad(loss)(a, b)
-
-        assert not res
-
->>>>>>> 1b527eb6338b3d9ef2de35a89a87aa8907e64720
-    def test_matrix_parameter(self, tol):
-        """Test that the autograd interface works correctly
-        with a matrix parameter"""
-        U = np.array([[0, 1], [1, 0]], requires_grad=False)
-        a = np.array(0.1, requires_grad=True)
-
-        def cost(a, U, device):
-            with AutogradInterface.apply(QuantumTape()) as tape:
-                qml.QubitUnitary(U, wires=0)
-                qml.RY(a, wires=0)
-                expval(qml.PauliZ(0))
-            assert tape.trainable_params == {1}
-            return tape.execute(device)
-
-        dev = qml.device("default.qubit", wires=2)
-        res = cost(a, U, device=dev)
-        assert np.allclose(res, -np.cos(a), atol=tol, rtol=0)
-
-        jac_fn = qml.jacobian(cost)
-        res = jac_fn(a, U, device=dev)
-        assert np.allclose(res, np.sin(a), atol=tol, rtol=0)
-
-    def test_differentiable_expand(self, mocker, tol):
-        """Test that operation and nested tapes expansion
-        is differentiable"""
-        mock = mocker.patch.object(qml.operation.Operation, "do_check_domain", False)
-
-        class U3(qml.U3):
-            def expand(self):
-                tape = QuantumTape()
-                theta, phi, lam = self.data
-                wires = self.wires
-                tape._ops += [
-                    qml.Rot(lam, theta, -lam, wires=wires),
-                    qml.PhaseShift(phi + lam, wires=wires),
-                ]
-                return tape
-
-        def cost_fn(a, p, device):
-            tape = QuantumTape()
-
-            with tape:
-                qml.RX(a, wires=0)
-                U3(*p, wires=0)
-                expval(qml.PauliX(0))
-
-            tape = AutogradInterface.apply(tape.expand())
-
-            assert tape.trainable_params == {1, 2, 3, 4}
-            assert [i.name for i in tape.operations] == ["RX", "Rot", "PhaseShift"]
-            assert np.all(np.array(tape.get_parameters()) == [p[2], p[0], -p[2], p[1] + p[2]])
-
-            return tape.execute(device=device)
-
-        a = np.array(0.1, requires_grad=False)
-        p = np.array([0.1, 0.2, 0.3], requires_grad=True)
-
-        dev = qml.device("default.qubit", wires=1)
-        res = cost_fn(a, p, device=dev)
-        expected = np.cos(a) * np.cos(p[1]) * np.sin(p[0]) + np.sin(a) * (
-            np.cos(p[2]) * np.sin(p[1]) + np.cos(p[0]) * np.cos(p[1]) * np.sin(p[2])
-        )
-        assert np.allclose(res, expected, atol=tol, rtol=0)
-
-        jac_fn = qml.jacobian(cost_fn)
-        res = jac_fn(a, p, device=dev)
-        expected = np.array(
-            [
-                np.cos(p[1]) * (np.cos(a) * np.cos(p[0]) - np.sin(a) * np.sin(p[0]) * np.sin(p[2])),
-                np.cos(p[1]) * np.cos(p[2]) * np.sin(a)
-                - np.sin(p[1])
-                * (np.cos(a) * np.sin(p[0]) + np.cos(p[0]) * np.sin(a) * np.sin(p[2])),
-                np.sin(a)
-                * (np.cos(p[0]) * np.cos(p[1]) * np.cos(p[2]) - np.sin(p[1]) * np.sin(p[2])),
-            ]
-        )
-        assert np.allclose(res, expected, atol=tol, rtol=0)
-
-    def test_probability_differentiation(self, tol):
-        """Tests correct output shape and evaluation for a tape
-<<<<<<< HEAD
-        with prob and expval outputs"""
-=======
-        with prob outputs"""
-
-<<<<<<< HEAD
->>>>>>> 1b527eb6338b3d9ef2de35a89a87aa8907e64720
-
-=======
->>>>>>> 3dfd0fe4
-        def cost(x, y, device):
-            with AutogradInterface.apply(QuantumTape()) as tape:
-                qml.RX(x, wires=[0])
-                qml.RY(y, wires=[1])
-                qml.CNOT(wires=[0, 1])
-                probs(wires=[0])
-                probs(wires=[1])
-
-            return tape.execute(device)
-
-        dev = qml.device("default.qubit", wires=2)
-        x = np.array(0.543, requires_grad=True)
-        y = np.array(-0.654, requires_grad=True)
-
-        res = cost(x, y, device=dev)
-        expected = np.array(
-            [
-                [np.cos(x / 2) ** 2, np.sin(x / 2) ** 2],
-                [(1 + np.cos(x) * np.cos(y)) / 2, (1 - np.cos(x) * np.cos(y)) / 2],
-            ]
-        )
-        assert np.allclose(res, expected, atol=tol, rtol=0)
-
-        jac_fn = qml.jacobian(cost)
-        res = jac_fn(x, y, device=dev)
-        assert res.shape == (2, 2, 2)
-        expected = np.array(
-            [
-                [[-np.sin(x) / 2, 0], [-np.sin(x) * np.cos(y) / 2, -np.cos(x) * np.sin(y) / 2]],
-                [
-                    [np.sin(x) / 2, 0],
-                    [np.cos(y) * np.sin(x) / 2, np.cos(x) * np.sin(y) / 2],
-                ],
-            ]
-        )
-        assert np.allclose(res, expected, atol=tol, rtol=0)
-
-    def test_ragged_differentiation(self, tol):
-        """Tests correct output shape and evaluation for a tape
-        with prob and expval outputs"""
-
-        def cost(x, y, device):
-            with AutogradInterface.apply(QuantumTape()) as tape:
-                qml.RX(x, wires=[0])
-                qml.RY(y, wires=[1])
-                qml.CNOT(wires=[0, 1])
-                expval(qml.PauliZ(0))
-                probs(wires=[1])
-
-            return tape.execute(device)
-
-        dev = qml.device("default.qubit", wires=2)
-        x = np.array(0.543, requires_grad=True)
-        y = np.array(-0.654, requires_grad=True)
-
-        res = cost(x, y, device=dev)
-        expected = np.array(
-            [np.cos(x), (1 + np.cos(x) * np.cos(y)) / 2, (1 - np.cos(x) * np.cos(y)) / 2]
-        )
-        assert np.allclose(res, expected, atol=tol, rtol=0)
-
-        jac_fn = qml.jacobian(cost)
-        res = jac_fn(x, y, device=dev)
-        expected = np.array(
-            [
-                [-np.sin(x), 0],
-                [-np.sin(x) * np.cos(y) / 2, -np.cos(x) * np.sin(y) / 2],
-                [np.cos(y) * np.sin(x) / 2, np.cos(x) * np.sin(y) / 2],
-            ]
-        )
-        assert np.allclose(res, expected, atol=tol, rtol=0)
-
-    def test_sampling(self):
-        """Test sampling works as expected"""
-
-        def cost(x, device):
-            with AutogradInterface.apply(QuantumTape()) as tape:
-                qml.Hadamard(wires=[0])
-                qml.CNOT(wires=[0, 1])
-                sample(qml.PauliZ(0))
-                sample(qml.PauliX(1))
-
-            return tape.execute(device)
-
-        dev = qml.device("default.qubit", wires=2, shots=10)
-        x = np.array(0.543, requires_grad=True)
-        res = cost(x, device=dev)
-        assert res.shape == (2, 10)
-
-
-class TestAutogradPassthru:
-    """Test that the quantum tape works with an autograd passthru
-    device.
-
-    These tests are very similar to the tests above, with three key differences:
-
-    * We do **not** apply the autograd interface. These tapes simply use passthru
-      backprop, no custom gradient registration needed.
-
-    * We do not test the trainable_params attribute. Since these tapes have no
-      autograd interface, the tape does not need to bookkeep which parameters
-      are trainable; this is done by autograd internally.
-
-    * We use mock.spy to ensure that the tape's Jacobian method is not being called.
-    """
-
-    def test_execution(self):
-        """Test execution"""
-        a = np.array(0.1, requires_grad=True)
-        b = np.array(0.2, requires_grad=False)
-
-        def cost(a, b, device):
-            with QuantumTape() as tape:
-                qml.RY(a, wires=0)
-                qml.RX(b, wires=0)
-                expval(qml.PauliZ(0))
-            return tape.execute(device)
-
-        dev = qml.device("default.qubit.autograd", wires=1)
-        res = cost(a, b, device=dev)
-        assert res.shape == (1,)
-
-    def test_scalar_jacobian(self, tol, mocker):
-        """Test scalar jacobian calculation"""
-        spy = mocker.spy(QuantumTape, "jacobian")
-        a = np.array(0.1, requires_grad=True)
-
-        def cost(a, device):
-            with QuantumTape() as tape:
-                qml.RY(a, wires=0)
-                expval(qml.PauliZ(0))
-            return tape.execute(device)
-
-        dev = qml.device("default.qubit.autograd", wires=2)
-        res = qml.jacobian(cost)(a, device=dev)
-        spy.assert_not_called()
-        assert res.shape == (1,)
-
-        # compare to standard tape jacobian
-        with QuantumTape() as tape:
-            qml.RY(a, wires=0)
-            expval(qml.PauliZ(0))
-
-        expected = tape.jacobian(dev)
-        assert expected.shape == (1, 1)
-        assert np.allclose(res, np.squeeze(expected), atol=tol, rtol=0)
-
-    def test_jacobian(self, mocker, tol):
-        """Test jacobian calculation"""
-        spy = mocker.spy(QuantumTape, "jacobian")
-        a = np.array(0.1, requires_grad=True)
-        b = np.array(0.2, requires_grad=True)
-
-        def cost(a, b, device):
-            with QuantumTape() as tape:
-                qml.RY(a, wires=0)
-                qml.RX(b, wires=0)
-                expval(qml.PauliZ(0))
-                expval(qml.PauliY(0))
-            return tape.execute(device)
-
-        dev = qml.device("default.qubit.autograd", wires=2)
-        res = qml.jacobian(cost)(a, b, device=dev)
-        spy.assert_not_called()
-        assert res.shape == (2, 2)
-
-        # compare to standard tape jacobian
-        with QuantumTape() as tape:
-            qml.RY(a, wires=0)
-            qml.RX(b, wires=0)
-            expval(qml.PauliZ(0))
-            expval(qml.PauliY(0))
-
-        expected = tape.jacobian(dev)
-        assert expected.shape == (2, 2)
-        assert np.allclose(res, expected, atol=tol, rtol=0)
-
-    def test_classical_processing(self, mocker, tol):
-        """Test classical processing within the quantum tape"""
-        spy = mocker.spy(QuantumTape, "jacobian")
-        a = np.array(0.1, requires_grad=True)
-        b = np.array(0.2, requires_grad=False)
-        c = np.array(0.3, requires_grad=True)
-
-        def cost(a, b, c, device):
-            with QuantumTape() as tape:
-                qml.RY(a * c, wires=0)
-                qml.RZ(b, wires=0)
-                qml.RX(c + c ** 2 + np.sin(a), wires=0)
-                expval(qml.PauliZ(0))
-            return tape.execute(device)
-
-        dev = qml.device("default.qubit.autograd", wires=2)
-        res = qml.jacobian(cost)(a, b, c, device=dev)
-        assert res.shape == (1, 2)
-        spy.assert_not_called()
-
-    def test_no_trainable_parameters(self, mocker, tol):
-        """Test evaluation and Jacobian if there are no trainable parameters"""
-        spy = mocker.spy(QuantumTape, "jacobian")
-        a = np.array(0.1, requires_grad=False)
-        b = np.array(0.2, requires_grad=False)
-
-        def cost(a, b, device):
-            with QuantumTape() as tape:
-                qml.RY(a, wires=0)
-                qml.RX(b, wires=0)
-                qml.CNOT(wires=[0, 1])
-                expval(qml.PauliZ(0))
-                expval(qml.PauliZ(1))
-            return tape.execute(device)
-
-        dev = qml.device("default.qubit.autograd", wires=2)
-        res = cost(a, b, device=dev)
-        assert res.shape == (2,)
-        spy.assert_not_called()
-
-<<<<<<< HEAD
-=======
-        res = qml.jacobian(cost)(a, b, device=dev)
-        assert not res
-
-        def loss(a, b):
-            return np.sum(cost(a, b, device=dev))
-
-        with pytest.warns(UserWarning, match="Output seems independent"):
-            res = qml.grad(loss)(a, b)
-
-        assert not res
-
->>>>>>> 1b527eb6338b3d9ef2de35a89a87aa8907e64720
-    def test_matrix_parameter(self, mocker, tol):
-        """Test jacobian computation when the tape includes a matrix parameter"""
-        spy = mocker.spy(QuantumTape, "jacobian")
-        U = np.array([[0, 1], [1, 0]], requires_grad=False)
-        a = np.array(0.1, requires_grad=True)
-
-        def cost(a, U, device):
-            with QuantumTape() as tape:
-                qml.QubitUnitary(U, wires=0)
-                qml.RY(a, wires=0)
-                expval(qml.PauliZ(0))
-            return tape.execute(device)
-
-        dev = qml.device("default.qubit.autograd", wires=2)
-        res = cost(a, U, device=dev)
-        assert np.allclose(res, -np.cos(a), atol=tol, rtol=0)
-
-        jac_fn = qml.jacobian(cost)
-        res = jac_fn(a, U, device=dev)
-        assert np.allclose(res, np.sin(a), atol=tol, rtol=0)
-        spy.assert_not_called()
-
-    def test_differentiable_expand(self, mocker, tol):
-        """Test that operation and nested tapes expansion
-        is differentiable"""
-        spy = mocker.spy(QuantumTape, "jacobian")
-        mock = mocker.patch.object(qml.operation.Operation, "do_check_domain", False)
-
-        class U3(qml.U3):
-            def expand(self):
-                tape = QuantumTape()
-                theta, phi, lam = self.data
-                wires = self.wires
-                tape._ops += [
-                    qml.Rot(lam, theta, -lam, wires=wires),
-                    qml.PhaseShift(phi + lam, wires=wires),
-                ]
-                return tape
-
-        def cost_fn(a, p, device):
-            tape = QuantumTape()
-
-            with tape:
-                qml.RX(a, wires=0)
-                U3(*p, wires=0)
-                expval(qml.PauliX(0))
-
-            tape = tape.expand()
-
-            assert [i.name for i in tape.operations] == ["RX", "Rot", "PhaseShift"]
-            assert np.all(tape.get_parameters() == [a, p[2], p[0], -p[2], p[1] + p[2]])
-
-            return tape.execute(device=device)
-
-        a = np.array(0.1, requires_grad=False)
-        p = np.array([0.1, 0.2, 0.3], requires_grad=True)
-
-        dev = qml.device("default.qubit.autograd", wires=1)
-
-        res = cost_fn(a, p, device=dev)
-        expected = np.cos(a) * np.cos(p[1]) * np.sin(p[0]) + np.sin(a) * (
-            np.cos(p[2]) * np.sin(p[1]) + np.cos(p[0]) * np.cos(p[1]) * np.sin(p[2])
-        )
-
-        assert np.allclose(res, expected, atol=tol, rtol=0)
-
-        jac_fn = qml.jacobian(cost_fn)
-
-        res = jac_fn(a, p, device=dev)
-        expected = np.array(
-            [
-                np.cos(p[1]) * (np.cos(a) * np.cos(p[0]) - np.sin(a) * np.sin(p[0]) * np.sin(p[2])),
-                np.cos(p[1]) * np.cos(p[2]) * np.sin(a)
-                - np.sin(p[1])
-                * (np.cos(a) * np.sin(p[0]) + np.cos(p[0]) * np.sin(a) * np.sin(p[2])),
-                np.sin(a)
-                * (np.cos(p[0]) * np.cos(p[1]) * np.cos(p[2]) - np.sin(p[1]) * np.sin(p[2])),
-            ]
-        )
-
-        assert np.allclose(res, expected, atol=tol, rtol=0)
-        spy.assert_not_called()
-
-    def test_probability_differentiation(self, mocker, tol):
-        """Tests correct output shape and evaluation for a tape
-        with prob and expval outputs"""
-        spy = mocker.spy(QuantumTape, "jacobian")
-
-        def cost(x, y, device):
-            with QuantumTape() as tape:
-                qml.RX(x, wires=[0])
-                qml.RY(y, wires=[1])
-                qml.CNOT(wires=[0, 1])
-                probs(wires=[0])
-                probs(wires=[1])
-
-            return tape.execute(device)
-
-        dev = qml.device("default.qubit.autograd", wires=2)
-        x = np.array(0.543, requires_grad=True)
-        y = np.array(-0.654, requires_grad=True)
-
-        res = cost(x, y, device=dev)
-        expected = np.array(
-            [
-                [np.cos(x / 2) ** 2, np.sin(x / 2) ** 2],
-                [(1 + np.cos(x) * np.cos(y)) / 2, (1 - np.cos(x) * np.cos(y)) / 2],
-            ]
-        )
-
-        assert np.allclose(res, expected, atol=tol, rtol=0)
-
-        jac_fn = qml.jacobian(cost)
-        res = jac_fn(x, y, device=dev)
-        assert res.shape == (2, 2, 2)
-
-        expected = np.array(
-            [
-                [[-np.sin(x) / 2, 0], [-np.sin(x) * np.cos(y) / 2, -np.cos(x) * np.sin(y) / 2]],
-                [
-                    [np.sin(x) / 2, 0],
-                    [np.cos(y) * np.sin(x) / 2, np.cos(x) * np.sin(y) / 2],
-                ],
-            ]
-        )
-        assert np.allclose(res, expected, atol=tol, rtol=0)
-        spy.assert_not_called()
-
-<<<<<<< HEAD
-    @pytest.mark.xfail
-    def test_ragged_differentiation(self, mocker, tol):
-        """Tests correct output shape and evaluation for a tape
-        with prob and expval outputs"""
-        spy = mocker.spy(QuantumTape, "jacobian")
-=======
-    def test_ragged_differentiation(self, mocker, monkeypatch, tol):
-        """Tests correct output shape and evaluation for a tape
-        with prob and expval outputs"""
-        spy = mocker.spy(QuantumTape, "jacobian")
-        dev = qml.device("default.qubit.autograd", wires=2)
-
-        def _asarray(args, dtype=np.float64):
-            return np.hstack(args).flatten()
-
-        # The current DefaultQubitAutograd device provides an _asarray method that does
-        # not work correctly for ragged arrays. For ragged arrays, we would like _asarray to
-        # flatten the array. Here, we patch the _asarray method on the device to achieve this
-        # behaviour; once the tape has moved from the beta folder, we should implement
-        # this change directly in the device.
-        monkeypatch.setattr(dev, "_asarray", _asarray)
->>>>>>> 1b527eb6338b3d9ef2de35a89a87aa8907e64720
-
-        def cost(x, y, device):
-            with QuantumTape() as tape:
-                qml.RX(x, wires=[0])
-                qml.RY(y, wires=[1])
-                qml.CNOT(wires=[0, 1])
-                expval(qml.PauliZ(0))
-                probs(wires=[1])
-
-<<<<<<< HEAD
-            return np.hstack(tape.execute(device))
-
-        dev = qml.device("default.qubit.autograd", wires=2)
-=======
-            return tape.execute(device)
-
->>>>>>> 1b527eb6338b3d9ef2de35a89a87aa8907e64720
-        x = np.array(0.543, requires_grad=True)
-        y = np.array(-0.654, requires_grad=True)
-
-        res = cost(x, y, device=dev)
-        expected = np.array(
-            [np.cos(x), (1 + np.cos(x) * np.cos(y)) / 2, (1 - np.cos(x) * np.cos(y)) / 2]
-        )
-        assert np.allclose(res, expected, atol=tol, rtol=0)
-
-        jac_fn = qml.jacobian(cost)
-        res = jac_fn(x, y, device=dev)
-        expected = np.array(
-            [
-                [-np.sin(x), 0],
-                [-np.sin(x) * np.cos(y) / 2, -np.cos(x) * np.sin(y) / 2],
-                [np.cos(y) * np.sin(x) / 2, np.cos(x) * np.sin(y) / 2],
-            ]
-        )
-        assert np.allclose(res, expected, atol=tol, rtol=0)
-        spy.assert_not_called()
-
-    def test_sampling(self):
-        """Test sampling works as expected"""
-
-        def cost(x, device):
-            with QuantumTape() as tape:
-                qml.Hadamard(wires=[0])
-                qml.CNOT(wires=[0, 1])
-                sample(qml.PauliZ(0))
-                sample(qml.PauliX(1))
-
-            return tape.execute(device)
-
-        dev = qml.device("default.qubit.autograd", wires=2, shots=10)
-        x = np.array(0.543, requires_grad=True)
-        res = cost(x, device=dev)
-        assert res.shape == (2, 10)
+# Copyright 2018-2020 Xanadu Quantum Technologies Inc.
+
+# Licensed under the Apache License, Version 2.0 (the "License");
+# you may not use this file except in compliance with the License.
+# You may obtain a copy of the License at
+
+#     http://www.apache.org/licenses/LICENSE-2.0
+
+# Unless required by applicable law or agreed to in writing, software
+# distributed under the License is distributed on an "AS IS" BASIS,
+# WITHOUT WARRANTIES OR CONDITIONS OF ANY KIND, either express or implied.
+# See the License for the specific language governing permissions and
+# limitations under the License.
+"""Unit tests for the autograd interface"""
+import pytest
+from pennylane import numpy as np
+
+import pennylane as qml
+from pennylane.beta.tapes import QuantumTape
+from pennylane.beta.queuing import expval, var, sample, probs
+from pennylane.beta.interfaces.autograd import AutogradInterface
+
+
+class TestAutogradQuantumTape:
+    """Test the autograd interface applied to a tape"""
+
+    def test_interface_str(self):
+        """Test that the interface string is correctly identified as autograd"""
+        with AutogradInterface.apply(QuantumTape()) as tape:
+            qml.RX(0.5, wires=0)
+            expval(qml.PauliX(0))
+
+        assert tape.interface == "autograd"
+        assert isinstance(tape, AutogradInterface)
+
+    def test_get_parameters(self):
+        """Test that the get_parameters function correctly sets and returns the
+        trainable parameters"""
+        a = np.array(0.1, requires_grad=True)
+        b = np.array(0.2, requires_grad=False)
+        c = np.array(0.3, requires_grad=True)
+        d = np.array(0.4, requires_grad=False)
+
+        with AutogradInterface.apply(QuantumTape()) as tape:
+            qml.Rot(a, b, c, wires=0)
+            qml.RX(d, wires=1)
+            qml.CNOT(wires=[0, 1])
+            expval(qml.PauliX(0))
+
+        assert tape.trainable_params == {0, 2}
+        assert np.all(tape.get_parameters() == [a, c])
+
+    def test_execution(self):
+        """Test execution"""
+        a = np.array(0.1, requires_grad=True)
+        b = np.array(0.2, requires_grad=False)
+
+        def cost(a, b, device):
+            with AutogradInterface.apply(QuantumTape()) as tape:
+                qml.RY(a, wires=0)
+                qml.RX(b, wires=0)
+                expval(qml.PauliZ(0))
+            assert tape.trainable_params == {0}
+            return tape.execute(device)
+
+        dev = qml.device("default.qubit", wires=1)
+        res = cost(a, b, device=dev)
+        assert res.shape == (1,)
+
+    def test_scalar_jacobian(self, tol):
+        """Test scalar jacobian calculation"""
+        a = np.array(0.1, requires_grad=True)
+
+        def cost(a, device):
+            with AutogradInterface.apply(QuantumTape()) as tape:
+                qml.RY(a, wires=0)
+                expval(qml.PauliZ(0))
+            assert tape.trainable_params == {0}
+            return tape.execute(device)
+
+        dev = qml.device("default.qubit", wires=2)
+        res = qml.jacobian(cost)(a, device=dev)
+        assert res.shape == (1,)
+
+        # compare to standard tape jacobian
+        with QuantumTape() as tape:
+            qml.RY(a, wires=0)
+            expval(qml.PauliZ(0))
+
+        tape.trainable_params = {0}
+        expected = tape.jacobian(dev)
+        assert expected.shape == (1, 1)
+        assert np.allclose(res, np.squeeze(expected), atol=tol, rtol=0)
+
+    def test_jacobian(self, tol):
+        """Test jacobian calculation"""
+        a = np.array(0.1, requires_grad=True)
+        b = np.array(0.2, requires_grad=True)
+
+        def cost(a, b, device):
+            with AutogradInterface.apply(QuantumTape()) as tape:
+                qml.RY(a, wires=0)
+                qml.RX(b, wires=1)
+                qml.CNOT(wires=[0, 1])
+                expval(qml.PauliZ(0))
+                expval(qml.PauliY(1))
+            assert tape.trainable_params == {0, 1}
+            return tape.execute(device)
+
+        dev = qml.device("default.qubit", wires=2)
+
+        res = cost(a, b, device=dev)
+        expected = [np.cos(a), -np.cos(a) * np.sin(b)]
+        assert np.allclose(res, expected, atol=tol, rtol=0)
+
+        res = qml.jacobian(cost)(a, b, device=dev)
+        assert res.shape == (2, 2)
+
+        expected = [[-np.sin(a), 0], [np.sin(a) * np.sin(b), -np.cos(a) * np.cos(b)]]
+        assert np.allclose(res, expected, atol=tol, rtol=0)
+
+    def test_jacobian_options(self, mocker, tol):
+        """Test setting jacobian options"""
+        spy = mocker.spy(QuantumTape, "numeric_pd")
+
+        a = np.array([0.1, 0.2], requires_grad=True)
+
+        dev = qml.device("default.qubit", wires=1)
+
+        def cost(a, device):
+            with AutogradInterface.apply(QuantumTape()) as qtape:
+                qml.RY(a[0], wires=0)
+                qml.RX(a[1], wires=0)
+                expval(qml.PauliZ(0))
+
+            qtape.jacobian_options = {"h": 1e-8, "order": 2}
+            return qtape.execute(dev)
+
+        res = qml.jacobian(cost)(a, device=dev)
+
+        for args in spy.call_args_list:
+            assert args[1]["order"] == 2
+            assert args[1]["h"] == 1e-8
+
+    def test_reusing_quantum_tape(self, tol):
+        """Test re-using a quantum tape by passing new parameters"""
+        a = np.array(0.1, requires_grad=True)
+        b = np.array(0.2, requires_grad=True)
+
+        dev = qml.device("default.qubit", wires=2)
+
+        with AutogradInterface.apply(QuantumTape()) as tape:
+            qml.RY(a, wires=0)
+            qml.RX(b, wires=1)
+            qml.CNOT(wires=[0, 1])
+            expval(qml.PauliZ(0))
+            expval(qml.PauliY(1))
+
+        assert tape.trainable_params == {0, 1}
+
+        def cost(a, b):
+            tape.set_parameters([a, b])
+            return tape.execute(dev)
+
+        jac_fn = qml.jacobian(cost)
+        jac = jac_fn(a, b)
+
+        a = np.array(0.54, requires_grad=True)
+        b = np.array(0.8, requires_grad=True)
+
+        res2 = cost(2 * a, b)
+        expected = [np.cos(2 * a), -np.cos(2 * a) * np.sin(b)]
+        assert np.allclose(res2, expected, atol=tol, rtol=0)
+
+        jac_fn = qml.jacobian(lambda a, b: cost(2 * a, b))
+        jac = jac_fn(a, b)
+        expected = [
+            [-2 * np.sin(2 * a), 0],
+            [2 * np.sin(2 * a) * np.sin(b), -np.cos(2 * a) * np.cos(b)],
+        ]
+        assert np.allclose(jac, expected, atol=tol, rtol=0)
+
+    def test_classical_processing(self, tol):
+        """Test classical processing within the quantum tape"""
+        a = np.array(0.1, requires_grad=True)
+        b = np.array(0.2, requires_grad=False)
+        c = np.array(0.3, requires_grad=True)
+
+        def cost(a, b, c, device):
+            with AutogradInterface.apply(QuantumTape()) as tape:
+                qml.RY(a * c, wires=0)
+                qml.RZ(b, wires=0)
+                qml.RX(c + c ** 2 + np.sin(a), wires=0)
+                expval(qml.PauliZ(0))
+            assert tape.trainable_params == {0, 2}
+            return tape.execute(device)
+
+        dev = qml.device("default.qubit", wires=2)
+        res = qml.jacobian(cost)(a, b, c, device=dev)
+        assert res.shape == (1, 2)
+
+    def test_no_trainable_parameters(self, tol):
+        """Test evaluation and Jacobian if there are no trainable parameters"""
+        a = np.array(0.1, requires_grad=False)
+        b = np.array(0.2, requires_grad=False)
+
+        def cost(a, b, device):
+            with AutogradInterface.apply(QuantumTape()) as tape:
+                qml.RY(a, wires=0)
+                qml.RX(b, wires=0)
+                qml.CNOT(wires=[0, 1])
+                expval(qml.PauliZ(0))
+                expval(qml.PauliZ(1))
+            assert tape.trainable_params == set()
+            return tape.execute(device)
+
+        dev = qml.device("default.qubit", wires=2)
+        res = cost(a, b, device=dev)
+        assert res.shape == (2,)
+
+        res = qml.jacobian(cost)(a, b, device=dev)
+        assert not res
+
+        def loss(a, b):
+            return np.sum(cost(a, b, device=dev))
+
+        with pytest.warns(UserWarning, match="Output seems independent"):
+            res = qml.grad(loss)(a, b)
+
+        assert not res
+
+    def test_matrix_parameter(self, tol):
+        """Test that the autograd interface works correctly
+        with a matrix parameter"""
+        U = np.array([[0, 1], [1, 0]], requires_grad=False)
+        a = np.array(0.1, requires_grad=True)
+
+        def cost(a, U, device):
+            with AutogradInterface.apply(QuantumTape()) as tape:
+                qml.QubitUnitary(U, wires=0)
+                qml.RY(a, wires=0)
+                expval(qml.PauliZ(0))
+            assert tape.trainable_params == {1}
+            return tape.execute(device)
+
+        dev = qml.device("default.qubit", wires=2)
+        res = cost(a, U, device=dev)
+        assert np.allclose(res, -np.cos(a), atol=tol, rtol=0)
+
+        jac_fn = qml.jacobian(cost)
+        res = jac_fn(a, U, device=dev)
+        assert np.allclose(res, np.sin(a), atol=tol, rtol=0)
+
+    def test_differentiable_expand(self, mocker, tol):
+        """Test that operation and nested tapes expansion
+        is differentiable"""
+        mock = mocker.patch.object(qml.operation.Operation, "do_check_domain", False)
+
+        class U3(qml.U3):
+            def expand(self):
+                tape = QuantumTape()
+                theta, phi, lam = self.data
+                wires = self.wires
+                tape._ops += [
+                    qml.Rot(lam, theta, -lam, wires=wires),
+                    qml.PhaseShift(phi + lam, wires=wires),
+                ]
+                return tape
+
+        def cost_fn(a, p, device):
+            tape = QuantumTape()
+
+            with tape:
+                qml.RX(a, wires=0)
+                U3(*p, wires=0)
+                expval(qml.PauliX(0))
+
+            tape = AutogradInterface.apply(tape.expand())
+
+            assert tape.trainable_params == {1, 2, 3, 4}
+            assert [i.name for i in tape.operations] == ["RX", "Rot", "PhaseShift"]
+            assert np.all(np.array(tape.get_parameters()) == [p[2], p[0], -p[2], p[1] + p[2]])
+
+            return tape.execute(device=device)
+
+        a = np.array(0.1, requires_grad=False)
+        p = np.array([0.1, 0.2, 0.3], requires_grad=True)
+
+        dev = qml.device("default.qubit", wires=1)
+        res = cost_fn(a, p, device=dev)
+        expected = np.cos(a) * np.cos(p[1]) * np.sin(p[0]) + np.sin(a) * (
+            np.cos(p[2]) * np.sin(p[1]) + np.cos(p[0]) * np.cos(p[1]) * np.sin(p[2])
+        )
+        assert np.allclose(res, expected, atol=tol, rtol=0)
+
+        jac_fn = qml.jacobian(cost_fn)
+        res = jac_fn(a, p, device=dev)
+        expected = np.array(
+            [
+                np.cos(p[1]) * (np.cos(a) * np.cos(p[0]) - np.sin(a) * np.sin(p[0]) * np.sin(p[2])),
+                np.cos(p[1]) * np.cos(p[2]) * np.sin(a)
+                - np.sin(p[1])
+                * (np.cos(a) * np.sin(p[0]) + np.cos(p[0]) * np.sin(a) * np.sin(p[2])),
+                np.sin(a)
+                * (np.cos(p[0]) * np.cos(p[1]) * np.cos(p[2]) - np.sin(p[1]) * np.sin(p[2])),
+            ]
+        )
+        assert np.allclose(res, expected, atol=tol, rtol=0)
+
+    def test_probability_differentiation(self, tol):
+        """Tests correct output shape and evaluation for a tape
+        with prob outputs"""
+        def cost(x, y, device):
+            with AutogradInterface.apply(QuantumTape()) as tape:
+                qml.RX(x, wires=[0])
+                qml.RY(y, wires=[1])
+                qml.CNOT(wires=[0, 1])
+                probs(wires=[0])
+                probs(wires=[1])
+
+            return tape.execute(device)
+
+        dev = qml.device("default.qubit", wires=2)
+        x = np.array(0.543, requires_grad=True)
+        y = np.array(-0.654, requires_grad=True)
+
+        res = cost(x, y, device=dev)
+        expected = np.array(
+            [
+                [np.cos(x / 2) ** 2, np.sin(x / 2) ** 2],
+                [(1 + np.cos(x) * np.cos(y)) / 2, (1 - np.cos(x) * np.cos(y)) / 2],
+            ]
+        )
+        assert np.allclose(res, expected, atol=tol, rtol=0)
+
+        jac_fn = qml.jacobian(cost)
+        res = jac_fn(x, y, device=dev)
+        assert res.shape == (2, 2, 2)
+        expected = np.array(
+            [
+                [[-np.sin(x) / 2, 0], [-np.sin(x) * np.cos(y) / 2, -np.cos(x) * np.sin(y) / 2]],
+                [
+                    [np.sin(x) / 2, 0],
+                    [np.cos(y) * np.sin(x) / 2, np.cos(x) * np.sin(y) / 2],
+                ],
+            ]
+        )
+        assert np.allclose(res, expected, atol=tol, rtol=0)
+
+    def test_ragged_differentiation(self, tol):
+        """Tests correct output shape and evaluation for a tape
+        with prob and expval outputs"""
+
+        def cost(x, y, device):
+            with AutogradInterface.apply(QuantumTape()) as tape:
+                qml.RX(x, wires=[0])
+                qml.RY(y, wires=[1])
+                qml.CNOT(wires=[0, 1])
+                expval(qml.PauliZ(0))
+                probs(wires=[1])
+
+            return tape.execute(device)
+
+        dev = qml.device("default.qubit", wires=2)
+        x = np.array(0.543, requires_grad=True)
+        y = np.array(-0.654, requires_grad=True)
+
+        res = cost(x, y, device=dev)
+        expected = np.array(
+            [np.cos(x), (1 + np.cos(x) * np.cos(y)) / 2, (1 - np.cos(x) * np.cos(y)) / 2]
+        )
+        assert np.allclose(res, expected, atol=tol, rtol=0)
+
+        jac_fn = qml.jacobian(cost)
+        res = jac_fn(x, y, device=dev)
+        expected = np.array(
+            [
+                [-np.sin(x), 0],
+                [-np.sin(x) * np.cos(y) / 2, -np.cos(x) * np.sin(y) / 2],
+                [np.cos(y) * np.sin(x) / 2, np.cos(x) * np.sin(y) / 2],
+            ]
+        )
+        assert np.allclose(res, expected, atol=tol, rtol=0)
+
+    def test_sampling(self):
+        """Test sampling works as expected"""
+
+        def cost(x, device):
+            with AutogradInterface.apply(QuantumTape()) as tape:
+                qml.Hadamard(wires=[0])
+                qml.CNOT(wires=[0, 1])
+                sample(qml.PauliZ(0))
+                sample(qml.PauliX(1))
+
+            return tape.execute(device)
+
+        dev = qml.device("default.qubit", wires=2, shots=10)
+        x = np.array(0.543, requires_grad=True)
+        res = cost(x, device=dev)
+        assert res.shape == (2, 10)
+
+
+class TestAutogradPassthru:
+    """Test that the quantum tape works with an autograd passthru
+    device.
+
+    These tests are very similar to the tests above, with three key differences:
+
+    * We do **not** apply the autograd interface. These tapes simply use passthru
+      backprop, no custom gradient registration needed.
+
+    * We do not test the trainable_params attribute. Since these tapes have no
+      autograd interface, the tape does not need to bookkeep which parameters
+      are trainable; this is done by autograd internally.
+
+    * We use mock.spy to ensure that the tape's Jacobian method is not being called.
+    """
+
+    def test_execution(self):
+        """Test execution"""
+        a = np.array(0.1, requires_grad=True)
+        b = np.array(0.2, requires_grad=False)
+
+        def cost(a, b, device):
+            with QuantumTape() as tape:
+                qml.RY(a, wires=0)
+                qml.RX(b, wires=0)
+                expval(qml.PauliZ(0))
+            return tape.execute(device)
+
+        dev = qml.device("default.qubit.autograd", wires=1)
+        res = cost(a, b, device=dev)
+        assert res.shape == (1,)
+
+    def test_scalar_jacobian(self, tol, mocker):
+        """Test scalar jacobian calculation"""
+        spy = mocker.spy(QuantumTape, "jacobian")
+        a = np.array(0.1, requires_grad=True)
+
+        def cost(a, device):
+            with QuantumTape() as tape:
+                qml.RY(a, wires=0)
+                expval(qml.PauliZ(0))
+            return tape.execute(device)
+
+        dev = qml.device("default.qubit.autograd", wires=2)
+        res = qml.jacobian(cost)(a, device=dev)
+        spy.assert_not_called()
+        assert res.shape == (1,)
+
+        # compare to standard tape jacobian
+        with QuantumTape() as tape:
+            qml.RY(a, wires=0)
+            expval(qml.PauliZ(0))
+
+        expected = tape.jacobian(dev)
+        assert expected.shape == (1, 1)
+        assert np.allclose(res, np.squeeze(expected), atol=tol, rtol=0)
+
+    def test_jacobian(self, mocker, tol):
+        """Test jacobian calculation"""
+        spy = mocker.spy(QuantumTape, "jacobian")
+        a = np.array(0.1, requires_grad=True)
+        b = np.array(0.2, requires_grad=True)
+
+        def cost(a, b, device):
+            with QuantumTape() as tape:
+                qml.RY(a, wires=0)
+                qml.RX(b, wires=0)
+                expval(qml.PauliZ(0))
+                expval(qml.PauliY(0))
+            return tape.execute(device)
+
+        dev = qml.device("default.qubit.autograd", wires=2)
+        res = qml.jacobian(cost)(a, b, device=dev)
+        spy.assert_not_called()
+        assert res.shape == (2, 2)
+
+        # compare to standard tape jacobian
+        with QuantumTape() as tape:
+            qml.RY(a, wires=0)
+            qml.RX(b, wires=0)
+            expval(qml.PauliZ(0))
+            expval(qml.PauliY(0))
+
+        expected = tape.jacobian(dev)
+        assert expected.shape == (2, 2)
+        assert np.allclose(res, expected, atol=tol, rtol=0)
+
+    def test_classical_processing(self, mocker, tol):
+        """Test classical processing within the quantum tape"""
+        spy = mocker.spy(QuantumTape, "jacobian")
+        a = np.array(0.1, requires_grad=True)
+        b = np.array(0.2, requires_grad=False)
+        c = np.array(0.3, requires_grad=True)
+
+        def cost(a, b, c, device):
+            with QuantumTape() as tape:
+                qml.RY(a * c, wires=0)
+                qml.RZ(b, wires=0)
+                qml.RX(c + c ** 2 + np.sin(a), wires=0)
+                expval(qml.PauliZ(0))
+            return tape.execute(device)
+
+        dev = qml.device("default.qubit.autograd", wires=2)
+        res = qml.jacobian(cost)(a, b, c, device=dev)
+        assert res.shape == (1, 2)
+        spy.assert_not_called()
+
+    def test_no_trainable_parameters(self, mocker, tol):
+        """Test evaluation and Jacobian if there are no trainable parameters"""
+        spy = mocker.spy(QuantumTape, "jacobian")
+        a = np.array(0.1, requires_grad=False)
+        b = np.array(0.2, requires_grad=False)
+
+        def cost(a, b, device):
+            with QuantumTape() as tape:
+                qml.RY(a, wires=0)
+                qml.RX(b, wires=0)
+                qml.CNOT(wires=[0, 1])
+                expval(qml.PauliZ(0))
+                expval(qml.PauliZ(1))
+            return tape.execute(device)
+
+        dev = qml.device("default.qubit.autograd", wires=2)
+        res = cost(a, b, device=dev)
+        assert res.shape == (2,)
+        spy.assert_not_called()
+
+        res = qml.jacobian(cost)(a, b, device=dev)
+        assert not res
+
+        def loss(a, b):
+            return np.sum(cost(a, b, device=dev))
+
+        with pytest.warns(UserWarning, match="Output seems independent"):
+            res = qml.grad(loss)(a, b)
+
+        assert not res
+
+    def test_matrix_parameter(self, mocker, tol):
+        """Test jacobian computation when the tape includes a matrix parameter"""
+        spy = mocker.spy(QuantumTape, "jacobian")
+        U = np.array([[0, 1], [1, 0]], requires_grad=False)
+        a = np.array(0.1, requires_grad=True)
+
+        def cost(a, U, device):
+            with QuantumTape() as tape:
+                qml.QubitUnitary(U, wires=0)
+                qml.RY(a, wires=0)
+                expval(qml.PauliZ(0))
+            return tape.execute(device)
+
+        dev = qml.device("default.qubit.autograd", wires=2)
+        res = cost(a, U, device=dev)
+        assert np.allclose(res, -np.cos(a), atol=tol, rtol=0)
+
+        jac_fn = qml.jacobian(cost)
+        res = jac_fn(a, U, device=dev)
+        assert np.allclose(res, np.sin(a), atol=tol, rtol=0)
+        spy.assert_not_called()
+
+    def test_differentiable_expand(self, mocker, tol):
+        """Test that operation and nested tapes expansion
+        is differentiable"""
+        spy = mocker.spy(QuantumTape, "jacobian")
+        mock = mocker.patch.object(qml.operation.Operation, "do_check_domain", False)
+
+        class U3(qml.U3):
+            def expand(self):
+                tape = QuantumTape()
+                theta, phi, lam = self.data
+                wires = self.wires
+                tape._ops += [
+                    qml.Rot(lam, theta, -lam, wires=wires),
+                    qml.PhaseShift(phi + lam, wires=wires),
+                ]
+                return tape
+
+        def cost_fn(a, p, device):
+            tape = QuantumTape()
+
+            with tape:
+                qml.RX(a, wires=0)
+                U3(*p, wires=0)
+                expval(qml.PauliX(0))
+
+            tape = tape.expand()
+
+            assert [i.name for i in tape.operations] == ["RX", "Rot", "PhaseShift"]
+            assert np.all(tape.get_parameters() == [a, p[2], p[0], -p[2], p[1] + p[2]])
+
+            return tape.execute(device=device)
+
+        a = np.array(0.1, requires_grad=False)
+        p = np.array([0.1, 0.2, 0.3], requires_grad=True)
+
+        dev = qml.device("default.qubit.autograd", wires=1)
+
+        res = cost_fn(a, p, device=dev)
+        expected = np.cos(a) * np.cos(p[1]) * np.sin(p[0]) + np.sin(a) * (
+            np.cos(p[2]) * np.sin(p[1]) + np.cos(p[0]) * np.cos(p[1]) * np.sin(p[2])
+        )
+
+        assert np.allclose(res, expected, atol=tol, rtol=0)
+
+        jac_fn = qml.jacobian(cost_fn)
+
+        res = jac_fn(a, p, device=dev)
+        expected = np.array(
+            [
+                np.cos(p[1]) * (np.cos(a) * np.cos(p[0]) - np.sin(a) * np.sin(p[0]) * np.sin(p[2])),
+                np.cos(p[1]) * np.cos(p[2]) * np.sin(a)
+                - np.sin(p[1])
+                * (np.cos(a) * np.sin(p[0]) + np.cos(p[0]) * np.sin(a) * np.sin(p[2])),
+                np.sin(a)
+                * (np.cos(p[0]) * np.cos(p[1]) * np.cos(p[2]) - np.sin(p[1]) * np.sin(p[2])),
+            ]
+        )
+
+        assert np.allclose(res, expected, atol=tol, rtol=0)
+        spy.assert_not_called()
+
+    def test_probability_differentiation(self, mocker, tol):
+        """Tests correct output shape and evaluation for a tape
+        with prob and expval outputs"""
+        spy = mocker.spy(QuantumTape, "jacobian")
+
+        def cost(x, y, device):
+            with QuantumTape() as tape:
+                qml.RX(x, wires=[0])
+                qml.RY(y, wires=[1])
+                qml.CNOT(wires=[0, 1])
+                probs(wires=[0])
+                probs(wires=[1])
+
+            return tape.execute(device)
+
+        dev = qml.device("default.qubit.autograd", wires=2)
+        x = np.array(0.543, requires_grad=True)
+        y = np.array(-0.654, requires_grad=True)
+
+        res = cost(x, y, device=dev)
+        expected = np.array(
+            [
+                [np.cos(x / 2) ** 2, np.sin(x / 2) ** 2],
+                [(1 + np.cos(x) * np.cos(y)) / 2, (1 - np.cos(x) * np.cos(y)) / 2],
+            ]
+        )
+
+        assert np.allclose(res, expected, atol=tol, rtol=0)
+
+        jac_fn = qml.jacobian(cost)
+        res = jac_fn(x, y, device=dev)
+        assert res.shape == (2, 2, 2)
+
+        expected = np.array(
+            [
+                [[-np.sin(x) / 2, 0], [-np.sin(x) * np.cos(y) / 2, -np.cos(x) * np.sin(y) / 2]],
+                [
+                    [np.sin(x) / 2, 0],
+                    [np.cos(y) * np.sin(x) / 2, np.cos(x) * np.sin(y) / 2],
+                ],
+            ]
+        )
+        assert np.allclose(res, expected, atol=tol, rtol=0)
+        spy.assert_not_called()
+
+    def test_ragged_differentiation(self, mocker, monkeypatch, tol):
+        """Tests correct output shape and evaluation for a tape
+        with prob and expval outputs"""
+        spy = mocker.spy(QuantumTape, "jacobian")
+        dev = qml.device("default.qubit.autograd", wires=2)
+
+        def _asarray(args, dtype=np.float64):
+            return np.hstack(args).flatten()
+
+        # The current DefaultQubitAutograd device provides an _asarray method that does
+        # not work correctly for ragged arrays. For ragged arrays, we would like _asarray to
+        # flatten the array. Here, we patch the _asarray method on the device to achieve this
+        # behaviour; once the tape has moved from the beta folder, we should implement
+        # this change directly in the device.
+        monkeypatch.setattr(dev, "_asarray", _asarray)
+
+        def cost(x, y, device):
+            with QuantumTape() as tape:
+                qml.RX(x, wires=[0])
+                qml.RY(y, wires=[1])
+                qml.CNOT(wires=[0, 1])
+                expval(qml.PauliZ(0))
+                probs(wires=[1])
+
+            return tape.execute(device)
+
+        x = np.array(0.543, requires_grad=True)
+        y = np.array(-0.654, requires_grad=True)
+
+        res = cost(x, y, device=dev)
+        expected = np.array(
+            [np.cos(x), (1 + np.cos(x) * np.cos(y)) / 2, (1 - np.cos(x) * np.cos(y)) / 2]
+        )
+        assert np.allclose(res, expected, atol=tol, rtol=0)
+
+        jac_fn = qml.jacobian(cost)
+        res = jac_fn(x, y, device=dev)
+        expected = np.array(
+            [
+                [-np.sin(x), 0],
+                [-np.sin(x) * np.cos(y) / 2, -np.cos(x) * np.sin(y) / 2],
+                [np.cos(y) * np.sin(x) / 2, np.cos(x) * np.sin(y) / 2],
+            ]
+        )
+        assert np.allclose(res, expected, atol=tol, rtol=0)
+        spy.assert_not_called()
+
+    def test_sampling(self):
+        """Test sampling works as expected"""
+
+        def cost(x, device):
+            with QuantumTape() as tape:
+                qml.Hadamard(wires=[0])
+                qml.CNOT(wires=[0, 1])
+                sample(qml.PauliZ(0))
+                sample(qml.PauliX(1))
+
+            return tape.execute(device)
+
+        dev = qml.device("default.qubit.autograd", wires=2, shots=10)
+        x = np.array(0.543, requires_grad=True)
+        res = cost(x, device=dev)
+        assert res.shape == (2, 10)