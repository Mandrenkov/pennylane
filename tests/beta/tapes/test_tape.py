<<<<<<< HEAD
# Copyright 2018-2020 Xanadu Quantum Technologies Inc.

# Licensed under the Apache License, Version 2.0 (the "License");
# you may not use this file except in compliance with the License.
# You may obtain a copy of the License at

#     http://www.apache.org/licenses/LICENSE-2.0

# Unless required by applicable law or agreed to in writing, software
# distributed under the License is distributed on an "AS IS" BASIS,
# WITHOUT WARRANTIES OR CONDITIONS OF ANY KIND, either express or implied.
# See the License for the specific language governing permissions and
# limitations under the License.
"""Unit tests for the QuantumTape"""
import pytest
import numpy as np

import pennylane as qml
from pennylane.beta.tapes import QuantumTape, NewCircuitGraph
from pennylane.beta.queuing import expval, var, sample, probs, MeasurementProcess


def TestOperationMonkeypatching():
    """Test that operations are monkeypatched only within the quantum tape"""
    with QuantumTape() as tape:
        op = qml.RX(0.432, wires=0)
        obs = qml.PauliX(wires="a")
        measure = expval(qml.PauliX(wires="a"))

    assert tape.operations == [op]
    assert tape.observables == [obs]

    # now create an old QNode
    dev = qml.device("default.qubit", wires=[0, "a"])

    @qml.qnode(dev)
    def func(x):
        global op
        op = qml.RX(x, wires=0)
        return qml.expval(qml.PauliX(wires="a"))

    # this should evaluate without error
    func(0.432)

    assert func.circuit.operations == [op]


class TestConstruction:
    """Test for queuing and construction"""

    @pytest.fixture
    def make_tape(self):
        ops = []
        obs = []

        with QuantumTape() as tape:
            ops += [qml.RX(0.432, wires=0)]
            ops += [qml.Rot(0.543, 0, 0.23, wires=0)]
            ops += [qml.CNOT(wires=[0, "a"])]
            ops += [qml.RX(0.133, wires=4)]
            obs += [qml.PauliX(wires="a")]
            expval(obs[0])
            obs += [probs(wires=[0, "a"])]

        return tape, ops, obs

    def test_qubit_queuing(self, make_tape):
        """Test that qubit quantum operations correctly queue"""
        tape, ops, obs = make_tape

        assert len(tape.queue) == 7
        assert tape.operations == ops
        assert tape.observables == obs
        assert tape.output_dim == 5
        assert tape.interface is None

        assert tape.wires == qml.wires.Wires([0, "a", 4])
        assert tape._output_dim == len(obs[0].wires) + 2 ** len(obs[1].wires)

    def test_observable_processing(self, make_tape):
        """Test that observables are processed correctly"""
        tape, ops, obs = make_tape

        # test that the internal tape._measurements list is created properly
        assert isinstance(tape._measurements[0], MeasurementProcess)
        assert tape._measurements[0].return_type == qml.operation.Expectation
        assert tape._measurements[0].obs == obs[0]

        assert isinstance(tape._measurements[1], MeasurementProcess)
        assert tape._measurements[1].return_type == qml.operation.Probability

        # test the public observables property
        assert len(tape.observables) == 2
        assert tape.observables[0].name == "PauliX"
        assert tape.observables[1].return_type == qml.operation.Probability

        # test the public measurements property
        assert len(tape.measurements) == 2
        assert all(isinstance(m, MeasurementProcess) for m in tape.measurements)
        assert tape.observables[0].return_type == qml.operation.Expectation
        assert tape.observables[1].return_type == qml.operation.Probability

    def test_tensor_observables_matmul(self):
        """Test that tensor observables are correctly processed from the annotated
        queue. Here, we test multiple tensor observables constructed via matmul."""

        with QuantumTape() as tape:
            op = qml.RX(1.0, wires=0)
            t_obs1 = qml.PauliZ(0) @ qml.PauliX(1)
            t_obs2 = t_obs1 @ qml.PauliZ(3)
            m = expval(t_obs2)

        assert tape.operations == [op]
        assert tape.observables == [t_obs2]
        assert tape.measurements[0].return_type is qml.operation.Expectation
        assert tape.measurements[0].obs is t_obs2

    def test_tensor_observables_rmatmul(self):
        """Test that tensor observables are correctly processed from the annotated
        queue. Here, we test multiple tensor observables constructed via matmul
        with the observable occuring on the left hand side."""

        with QuantumTape() as tape:
            op = qml.RX(1.0, wires=0)
            t_obs1 = qml.PauliZ(1) @ qml.PauliX(0)
            t_obs2 = qml.Hadamard(2) @ t_obs1
            m = expval(t_obs2)

        assert tape.operations == [op]
        assert tape.observables == [t_obs2]
        assert tape.measurements[0].return_type is qml.operation.Expectation
        assert tape.measurements[0].obs is t_obs2

    def test_tensor_observables_tensor_init(self):
        """Test that tensor observables are correctly processed from the annotated
        queue. Here, we test multiple tensor observables constructed via explicit
        Tensor creation."""

        with QuantumTape() as tape:
            op = qml.RX(1.0, wires=0)
            t_obs1 = qml.PauliZ(1) @ qml.PauliX(0)
            t_obs2 = qml.operation.Tensor(t_obs1, qml.Hadamard(2))
            m = expval(t_obs2)

        assert tape.operations == [op]
        assert tape.observables == [t_obs2]
        assert tape.measurements[0].return_type is qml.operation.Expectation
        assert tape.measurements[0].obs is t_obs2

    def test_tensor_observables_tensor_matmul(self):
        """Test that tensor observables are correctly processed from the annotated
        queue". Here, wetest multiple tensor observables constructed via matmul
        between two tensor observables."""

        with QuantumTape() as tape:
            op = qml.RX(1.0, wires=0)
            t_obs1 = qml.PauliZ(0) @ qml.PauliX(1)
            t_obs2 = qml.PauliY(2) @ qml.PauliZ(3)
            t_obs = t_obs1 @ t_obs2
            m = var(t_obs)

        assert tape.operations == [op]
        assert tape.observables == [t_obs]
        assert tape.measurements[0].return_type is qml.operation.Variance
        assert tape.measurements[0].obs is t_obs

    def test_parameter_info(self, make_tape):
        """Test that parameter information is correctly extracted"""
        tape, ops, obs = make_tape
        tape._update_gradient_info()
        assert tape._trainable_params == set(range(5))
        assert tape._par_info == {
            0: {"op": ops[0], "p_idx": 0, "grad_method": "F"},
            1: {"op": ops[1], "p_idx": 0, "grad_method": "F"},
            2: {"op": ops[1], "p_idx": 1, "grad_method": "F"},
            3: {"op": ops[1], "p_idx": 2, "grad_method": "F"},
            4: {"op": ops[3], "p_idx": 0, "grad_method": "0"},
        }

    def test_qubit_diagonalization(self, make_tape):
        """Test that qubit diagonalization works as expected"""
        tape, ops, obs = make_tape

        obs_rotations = [o.diagonalizing_gates() for o in obs]
        obs_rotations = [item for sublist in obs_rotations for item in sublist]

        for o1, o2 in zip(tape.diagonalizing_gates, obs_rotations):
            assert isinstance(o1, o2.__class__)
            assert o1.wires == o2.wires

    def test_tensor_process_queuing(self):
        """Test that tensors are correctly queued"""
        with QuantumTape() as tape:
            A = qml.PauliX(wires=0)
            B = qml.PauliZ(wires=1)
            C = A @ B
            D = expval(C)

        assert len(tape.queue) == 4
        assert not tape.operations
        assert tape.measurements == [D]
        assert tape.observables == [C]
        assert tape.output_dim == 1

    def test_multiple_contexts(self):
        """Test multiple contexts with a single tape."""
        ops = []
        obs = []

        with QuantumTape() as tape:
            ops += [qml.RX(0.432, wires=0)]

        a = qml.Rot(0.543, 0, 0.23, wires=1)
        b = qml.CNOT(wires=[2, "a"])

        with tape:
            ops += [qml.RX(0.133, wires=0)]
            obs += [qml.PauliX(wires="a")]
            expval(obs[0])
            obs += [probs(wires=[0, "a"])]

        assert len(tape.queue) == 5
        assert tape.operations == ops
        assert tape.observables == obs
        assert tape.output_dim == 5

        assert a not in tape.operations
        assert b not in tape.operations

        assert tape.wires == qml.wires.Wires([0, "a"])

    def test_state_preparation(self):
        """Test that state preparations are correctly processed"""
        params = [np.array([1, 0, 1, 0]) / np.sqrt(2), 1]

        with QuantumTape() as tape:
            A = qml.QubitStateVector(params[0], wires=[0, 1])
            B = qml.RX(params[1], wires=0)
            expval(qml.PauliZ(wires=1))

        assert tape.operations == [A, B]
        assert tape._prep == [A]
        assert tape.get_parameters() == params

    def test_state_preparation_error(self):
        """Test that an exception is raised if a state preparation comes
        after a quantum operation"""
        with pytest.raises(ValueError, match="must occur prior to any quantum"):
            with QuantumTape() as tape:
                B = qml.PauliX(wires=0)
                qml.BasisState(np.array([0, 1]), wires=[0, 1])

    def test_measurement_before_operation(self):
        """Test that an exception is raised if a measurement occurs before a operation"""

        with pytest.raises(ValueError, match="must occur prior to any measurements"):
            with QuantumTape() as tape:
                expval(qml.PauliZ(wires=1))
                qml.RX(0.5, wires=0)
                expval(qml.PauliZ(wires=1))

    def test_observable_with_no_measurement(self):
        """Test that an exception is raised if an observable is used without a measurement"""

        with pytest.raises(ValueError, match="does not have a measurement type specified"):
            with QuantumTape() as tape:
                qml.RX(0.5, wires=0)
                qml.Hermitian(np.array([[0, 1], [1, 0]]), wires=1)
                expval(qml.PauliZ(wires=1))

        with pytest.raises(ValueError, match="does not have a measurement type specified"):
            with QuantumTape() as tape:
                qml.RX(0.5, wires=0)
                qml.PauliX(wires=0) @ qml.PauliY(wires=1)
                expval(qml.PauliZ(wires=1))

    def test_sampling(self):
        """Test that the tape correctly marks itself as returning samples"""
        with QuantumTape() as tape:
            expval(qml.PauliZ(wires=1))

        assert not tape.is_sampled

        with QuantumTape() as tape:
            sample(qml.PauliZ(wires=0))

        assert tape.is_sampled


class TestGraph:
    """Tests involving graph creation"""

    def test_graph_creation(self, mocker):
        """Test that the circuit graph is correctly created"""
        spy = mocker.spy(NewCircuitGraph, "__init__")

        with QuantumTape() as tape:
            op = qml.RX(1.0, wires=0)
            obs = qml.PauliZ(1)
            expval(obs)

        # graph has not yet been created
        assert tape._graph is None
        spy.assert_not_called()

        # requesting the graph creates it
        g = tape.graph
        assert g.operations == [op]
        assert g.observables == [obs]
        assert tape._graph is not None
        spy.assert_called_once()

        # calling the graph property again does
        # not reconstruct the graph
        g2 = tape.graph
        assert g2 is g
        spy.assert_called_once()


class TestParameters:
    """Tests for parameter processing, setting, and manipulation"""

    @pytest.fixture
    def make_tape(self):
        params = [0.432, 0.123, 0.546, 0.32, 0.76]

        with QuantumTape() as tape:
            qml.RX(params[0], wires=0)
            qml.Rot(*params[1:4], wires=0)
            qml.CNOT(wires=[0, "a"])
            qml.RX(params[4], wires=4)
            expval(qml.PauliX(wires="a"))
            probs(wires=[0, "a"])

        return tape, params

    def test_parameter_processing(self, make_tape):
        """Test that parameters are correctly counted and processed"""
        tape, params = make_tape
        assert tape.num_params == len(params)
        assert tape.trainable_params == set(range(len(params)))
        assert tape.get_parameters() == params

    def test_set_trainable_params(self, make_tape):
        """Test that setting trainable parameters works as expected"""
        tape, params = make_tape
        trainable = {0, 2, 3}
        tape.trainable_params = trainable
        assert tape._trainable_params == trainable
        assert tape.num_params == 3
        assert tape.get_parameters() == [params[i] for i in tape.trainable_params]

        # add additional trainable parameters
        trainable = {1, 2, 3, 4}
        tape.trainable_params = trainable
        assert tape._trainable_params == trainable
        assert tape.num_params == 4
        assert tape.get_parameters() == [params[i] for i in tape.trainable_params]

    def test_changing_params(self, make_tape):
        """Test that changing trainable parameters works as expected"""
        tape, params = make_tape
        trainable = {0, 2, 3}
        tape.trainable_params = trainable
        assert tape._trainable_params == trainable
        assert tape.num_params == 3
        assert tape.get_parameters() == [params[i] for i in tape.trainable_params]
        assert tape.get_parameters(trainable_only=False) == params

    def test_set_trainable_params_error(self, make_tape):
        """Test that exceptions are raised if incorrect parameters
        are set as trainable"""
        tape, _ = make_tape

        with pytest.raises(ValueError, match="must be positive integers"):
            tape.trainable_params = {-1, 0}

        with pytest.raises(ValueError, match="must be positive integers"):
            tape.trainable_params = {0.5}

        with pytest.raises(ValueError, match="has at most 5 parameters"):
            tape.trainable_params = {0, 7}

    def test_setting_parameters(self, make_tape):
        """Test that parameters are correctly modified after construction"""
        tape, params = make_tape
        new_params = [0.6543, -0.654, 0, 0.3, 0.6]

        tape.set_parameters(new_params)

        for pinfo, pval in zip(tape._par_info.values(), new_params):
            assert pinfo["op"].data[pinfo["p_idx"]] == pval

        assert tape.get_parameters() == new_params

        new_params = [0.1, -0.2, 1, 5, 0]
        tape.data = new_params

        for pinfo, pval in zip(tape._par_info.values(), new_params):
            assert pinfo["op"].data[pinfo["p_idx"]] == pval

        assert tape.get_parameters() == new_params

    def test_setting_free_parameters(self, make_tape):
        """Test that free parameters are correctly modified after construction"""
        tape, params = make_tape
        new_params = [-0.654, 0.3]

        tape.trainable_params = {1, 3}
        tape.set_parameters(new_params)

        count = 0
        for idx, pinfo in tape._par_info.items():
            if idx in tape.trainable_params:
                assert pinfo["op"].data[pinfo["p_idx"]] == new_params[count]
                count += 1
            else:
                assert pinfo["op"].data[pinfo["p_idx"]] == params[idx]

        assert tape.get_parameters(trainable_only=False) == [
            params[0],
            new_params[0],
            params[2],
            new_params[1],
            params[4],
        ]

    def test_setting_all_parameters(self, make_tape):
        """Test that all parameters are correctly modified after construction"""
        tape, params = make_tape
        new_params = [0.6543, -0.654, 0, 0.3, 0.6]

        tape.trainable_params = {1, 3}
        tape.set_parameters(new_params, trainable_only=False)

        for pinfo, pval in zip(tape._par_info.values(), new_params):
            assert pinfo["op"].data[pinfo["p_idx"]] == pval

        assert tape.get_parameters(trainable_only=False) == new_params

    def test_setting_parameters_error(self, make_tape):
        """Test that exceptions are raised if incorrect parameters
        are attempted to be set"""
        tape, _ = make_tape

        with pytest.raises(ValueError, match="Number of provided parameters does not match"):
            tape.set_parameters([0.54])

        with pytest.raises(ValueError, match="Number of provided parameters does not match"):
            tape.trainable_params = {2, 3}
            tape.set_parameters([0.54, 0.54, 0.123])

    def test_array_parameter(self):
        """Test that array parameters integrate properly"""
        a = np.array([1, 1, 0, 0]) / np.sqrt(2)
        params = [a, 0.32, 0.76, 1.0]

        with QuantumTape() as tape:
            op = qml.QubitStateVector(params[0], wires=0)
            qml.Rot(params[1], params[2], params[3], wires=0)

        assert tape.num_params == len(params)
        assert tape.get_parameters() == params

        b = np.array([0, 1, 0, 0])
        new_params = [b, 0.543, 0.654, 0.123]
        tape.set_parameters(new_params)
        assert tape.get_parameters() == new_params

        assert np.all(op.data[0] == b)

    def test_measurement_parameter(self):
        """Test that measurement parameters integrate properly"""
        H = np.array([[1, 0], [0, -1]])
        params = [0.32, 0.76, 1.0, H]

        with QuantumTape() as tape:
            qml.Rot(params[0], params[1], params[2], wires=0)
            obs = qml.Hermitian(params[3], wires=0)
            expval(obs)

        assert tape.num_params == len(params)
        assert tape.get_parameters() == params

        H2 = np.array([[0, 1], [1, 1]])
        new_params = [0.543, 0.654, 0.123, H2]
        tape.set_parameters(new_params)
        assert tape.get_parameters() == new_params

        assert np.all(obs.data[0] == H2)


class TestInverse:
    """Tests for tape inversion"""

    def test_inverse(self):
        """Test that inversion works as expected"""
        init_state = np.array([1, 1])
        p = [0.1, 0.2, 0.3, 0.4]

        with QuantumTape() as tape:
            prep = qml.BasisState(init_state, wires=[0, "a"])
            ops = [qml.RX(p[0], wires=0), qml.Rot(*p[1:], wires=0).inv(), qml.CNOT(wires=[0, "a"])]
            m1 = probs(wires=0)
            m2 = probs(wires="a")

        tape.inv()

        # check that operation order is reversed
        assert tape.operations == [prep] + ops[::-1]

        # check that operations are inverted
        assert ops[0].inverse
        assert not ops[1].inverse
        assert ops[2].inverse

        # check that parameter order has reversed
        print(tape.get_parameters())
        print([init_state, p[1], p[2], p[3], p[0]])
        assert tape.get_parameters() == [init_state, p[1], p[2], p[3], p[0]]

    def test_parameter_transforms(self):
        """Test that inversion correctly changes trainable parameters"""
        init_state = np.array([1, 1])
        p = [0.1, 0.2, 0.3, 0.4]

        with QuantumTape() as tape:
            prep = qml.BasisState(init_state, wires=[0, "a"])
            ops = [qml.RX(p[0], wires=0), qml.Rot(*p[1:], wires=0).inv(), qml.CNOT(wires=[0, "a"])]
            m1 = probs(wires=0)
            m2 = probs(wires="a")

        tape.trainable_params = {1, 2}
        tape.inv()

        # check that operation order is reversed
        assert tape.trainable_params == {1, 4}
        assert tape.get_parameters() == [p[1], p[0]]

        # undo the inverse
        tape.inv()
        assert tape.trainable_params == {1, 2}
        assert tape.get_parameters() == [p[0], p[1]]
        assert tape._ops == ops


class TestExpand:
    """Tests for tape expansion"""

    def test_decomposition(self):
        """Test expanding a tape with operations that have decompositions"""
        with QuantumTape() as tape:
            qml.Rot(0.1, 0.2, 0.3, wires=0)

        new_tape = tape.expand()

        assert len(new_tape.operations) == 3
        assert new_tape.get_parameters() == [0.1, 0.2, 0.3]
        assert new_tape.trainable_params == {0, 1, 2}

        assert isinstance(new_tape.operations[0], qml.RZ)
        assert isinstance(new_tape.operations[1], qml.RY)
        assert isinstance(new_tape.operations[2], qml.RZ)

        # check that modifying the new tape does not affect the old tape

        new_tape.trainable_params = {0}
        new_tape.set_parameters([10])

        assert tape.get_parameters() == [0.1, 0.2, 0.3]
        assert tape.trainable_params == {0, 1, 2}

    def test_decomposition_removing_parameters(self):
        """Test that decompositions which reduce the number of parameters
        on the tape retain tape consistency."""
        with QuantumTape() as tape:
            qml.BasisState(np.array([1]), wires=0)

        new_tape = tape.expand()

        assert len(new_tape.operations) == 1
        assert new_tape.operations[0].name == "PauliX"
        assert new_tape.operations[0].wires.tolist() == [0]
        assert new_tape.num_params == 0
        assert new_tape.get_parameters() == []

        assert isinstance(new_tape.operations[0], qml.PauliX)

    def test_decomposition_adding_parameters(self):
        """Test that decompositions which increase the number of parameters
        on the tape retain tape consistency."""
        with QuantumTape() as tape:
            qml.PauliX(wires=0)

        new_tape = tape.expand()

        assert len(new_tape.operations) == 3

        assert new_tape.operations[0].name == "PhaseShift"
        assert new_tape.operations[1].name == "RX"
        assert new_tape.operations[2].name == "PhaseShift"

        assert new_tape.num_params == 3
        assert new_tape.get_parameters() == [np.pi / 2, np.pi, np.pi / 2]

    def test_nested_tape(self):
        """Test that a nested tape properly expands"""
        with QuantumTape() as tape1:
            with QuantumTape() as tape2:
                op1 = qml.RX(0.543, wires=0)
                op2 = qml.RY(0.1, wires=0)

        assert tape1.num_params == 2
        assert tape1.operations == [tape2]

        new_tape = tape1.expand()
        assert new_tape.num_params == 2
        assert len(new_tape.operations) == 2
        assert isinstance(new_tape.operations[0], qml.RX)
        assert isinstance(new_tape.operations[1], qml.RY)

    def test_nesting_and_decomposition(self):
        """Test an example that contains nested tapes and operation decompositions."""

        with QuantumTape() as tape:
            qml.BasisState(np.array([1, 1]), wires=[0, "a"])

            with QuantumTape() as tape2:
                qml.Rot(0.543, 0.1, 0.4, wires=0)

            qml.CNOT(wires=[0, "a"])
            qml.RY(0.2, wires="a")
            probs(wires=0), probs(wires="a")

        new_tape = tape.expand()
        assert len(new_tape.operations) == 5

    def test_stopping_criterion(self):
        """Test that gates specified in the stop_at
        argument are not expanded."""
        with QuantumTape() as tape:
            qml.U3(0, 1, 2, wires=0)
            qml.Rot(3, 4, 5, wires=0)
            probs(wires=0), probs(wires="a")

        new_tape = tape.expand(stop_at=lambda obj: obj.name in ["Rot"])
        assert len(new_tape.operations) == 4
        assert "Rot" in [i.name for i in new_tape.operations]
        assert not "U3" in [i.name for i in new_tape.operations]

    def test_depth_expansion(self):
        """Test expanding with depth=2"""
        with QuantumTape() as tape:
            # Will be decomposed into PauliX(0), PauliX(0)
            # Each PauliX will then be decomposed into PhaseShift, RX, PhaseShift.
            qml.BasisState(np.array([1, 1]), wires=[0, "a"])

            with QuantumTape() as tape2:
                # will be decomposed into a RZ, RY, RZ
                qml.Rot(0.543, 0.1, 0.4, wires=0)

            qml.CNOT(wires=[0, "a"])
            qml.RY(0.2, wires="a")
            probs(wires=0), probs(wires="a")

        new_tape = tape.expand(depth=2)
        assert len(new_tape.operations) == 11

    def test_stopping_criterion_with_depth(self):
        """Test that gates specified in the stop_at
        argument are not expanded."""
        with QuantumTape() as tape:
            # Will be decomposed into PauliX(0), PauliX(0)
            qml.BasisState(np.array([1, 1]), wires=[0, "a"])

            with QuantumTape() as tape2:
                # will be decomposed into a RZ, RY, RZ
                qml.Rot(0.543, 0.1, 0.4, wires=0)

            qml.CNOT(wires=[0, "a"])
            qml.RY(0.2, wires="a")
            probs(wires=0), probs(wires="a")

        new_tape = tape.expand(depth=2, stop_at=lambda obj: obj.name in ["PauliX"])
        assert len(new_tape.operations) == 7

    def test_measurement_expansion(self):
        """Test that measurement expansion works as expected"""
        with QuantumTape() as tape:
            # expands into 2 PauliX
            qml.BasisState(np.array([1, 1]), wires=[0, "a"])
            qml.CNOT(wires=[0, "a"])
            qml.RY(0.2, wires="a")
            probs(wires=0)
            # expands into RY on wire b
            expval(qml.PauliZ("a") @ qml.Hadamard("b"))
            # expands into QubitUnitary on wire 0
            var(qml.Hermitian(np.array([[1, 2], [2, 4]]), wires=[0]))

        new_tape = tape.expand(expand_measurements=True)

        assert len(new_tape.operations) == 6

        expected = [qml.operation.Probability, qml.operation.Expectation, qml.operation.Variance]
        assert [m.return_type is r for m, r in zip(new_tape.measurements, expected)]

        expected = [None, None, None]
        assert [m.obs is r for m, r in zip(new_tape.measurements, expected)]

        expected = [None, [1, -1, -1, 1], [0, 5]]
        assert [m.eigvals is r for m, r in zip(new_tape.measurements, expected)]


class TestExecution:
    """Tests for tape execution"""

    def test_execute_parameters(self, tol):
        """Test execution works when parameters are both passed and not passed."""
        dev = qml.device("default.qubit", wires=2)
        params = [0.1, 0.2]

        with QuantumTape() as tape:
            qml.RX(params[0], wires=[0])
            qml.RY(params[1], wires=[1])
            qml.CNOT(wires=[0, 1])
            expval(qml.PauliZ(0) @ qml.PauliX(1))

        assert tape.output_dim == 1

        # test execution with no parameters
        res1 = tape.execute(dev)
        assert tape.get_parameters() == params

        # test execution with parameters
        res2 = tape.execute(dev, params=[0.5, 0.6])
        assert tape.get_parameters() == params

        # test setting parameters
        tape.set_parameters(params=[0.5, 0.6])
        res3 = tape.execute(dev)
        assert np.allclose(res2, res3, atol=tol, rtol=0)
        assert not np.allclose(res1, res2, atol=tol, rtol=0)
        assert tape.get_parameters() == [0.5, 0.6]

    def test_no_output_execute(self):
        """Test that tapes with no measurement process return
        an empty list."""
        dev = qml.device("default.qubit", wires=2)
        params = [0.1, 0.2]

        with QuantumTape() as tape:
            qml.RX(params[0], wires=[0])
            qml.RY(params[1], wires=[1])

        res = tape.execute(dev)
        assert res.size == 0
        assert np.all(res == np.array([]))

    def test_incorrect_output_dim_estimate(self):
        """Test that a quantum tape with an incorrect inferred output dimension
        corrects itself after evaluation."""
        dev = qml.device("default.qubit", wires=3)
        params = [1.0, 1.0, 1.0]

        with QuantumTape() as tape:
            qml.RX(params[0], wires=[0])
            qml.RY(params[1], wires=[1])
            qml.RZ(params[2], wires=[2])
            qml.CNOT(wires=[0, 1])
            probs(wires=0)
            probs(wires=[1])

        # estimate output dim should be correct
        assert tape.output_dim == sum([2, 2])

        # modify the output dim
        tape._output_dim = 2

        res = tape.execute(dev)
        assert tape.output_dim == sum([2, 2])

    def test_incorrect_ragged_output_dim_estimate(self):
        """Test that a quantum tape with an incorrect *ragged* output dimension
        estimate corrects itself after evaluation."""
        dev = qml.device("default.qubit", wires=3)
        params = [1.0, 1.0, 1.0]

        with QuantumTape() as tape:
            qml.RX(params[0], wires=[0])
            qml.RY(params[1], wires=[1])
            qml.RZ(params[2], wires=[2])
            qml.CNOT(wires=[0, 1])
            probs(wires=0)
            probs(wires=[1, 2])

        # estimate output dim should be correct
        assert tape.output_dim == sum([2, 4])

        # modify the output dim
        tape._output_dim = 2

        res = tape.execute(dev)
        assert tape.output_dim == sum([2, 4])

    def test_single_expectation_value(self, tol):
        """Tests correct output shape and evaluation for a tape
        with a single expval output"""
        dev = qml.device("default.qubit", wires=2)
        x = 0.543
        y = -0.654

        with QuantumTape() as tape:
            qml.RX(x, wires=[0])
            qml.RY(y, wires=[1])
            qml.CNOT(wires=[0, 1])
            expval(qml.PauliZ(0) @ qml.PauliX(1))

        assert tape.output_dim == 1

        res = tape.execute(dev)
        assert res.shape == (1,)

        expected = np.sin(y) * np.cos(x)
        assert np.allclose(res, expected, atol=tol, rtol=0)

    def test_multiple_expectation_values(self, tol):
        """Tests correct output shape and evaluation for a tape
        with multiple expval outputs"""
        dev = qml.device("default.qubit", wires=2)
        x = 0.543
        y = -0.654

        with QuantumTape() as tape:
            qml.RX(x, wires=[0])
            qml.RY(y, wires=[1])
            qml.CNOT(wires=[0, 1])
            expval(qml.PauliZ(0))
            expval(qml.PauliX(1))

        assert tape.output_dim == 2

        res = tape.execute(dev)
        assert res.shape == (2,)

        expected = [np.cos(x), np.sin(y)]
        assert np.allclose(res, expected, atol=tol, rtol=0)

    def test_var_expectation_values(self, tol):
        """Tests correct output shape and evaluation for a tape
        with expval and var outputs"""
        dev = qml.device("default.qubit", wires=2)
        x = 0.543
        y = -0.654

        with QuantumTape() as tape:
            qml.RX(x, wires=[0])
            qml.RY(y, wires=[1])
            qml.CNOT(wires=[0, 1])
            expval(qml.PauliZ(0))
            var(qml.PauliX(1))

        assert tape.output_dim == 2

        res = tape.execute(dev)
        assert res.shape == (2,)

        expected = [np.cos(x), np.cos(y) ** 2]
        assert np.allclose(res, expected, atol=tol, rtol=0)

    def test_prob_expectation_values(self, tol):
        """Tests correct output shape and evaluation for a tape
        with prob and var outputs"""
        dev = qml.device("default.qubit", wires=2)
        x = 0.543
        y = -0.654

        with QuantumTape() as tape:
            qml.RX(x, wires=[0])
            qml.RY(y, wires=[1])
            qml.CNOT(wires=[0, 1])
            expval(qml.PauliZ(0))
            probs(wires=[0, 1])

        assert tape.output_dim == 5

        res = tape.execute(dev)

        assert isinstance(res[0], float)
        assert np.allclose(res[0], np.cos(x), atol=tol, rtol=0)

        assert isinstance(res[1], np.ndarray)
        assert np.allclose(res[1], np.abs(dev.state) ** 2, atol=tol, rtol=0)

    def test_single_mode_sample(self):
        """Test that there is only one array of values returned
        for a single wire sample"""
        dev = qml.device("default.qubit", wires=2, shots=10)
        x = 0.543
        y = -0.654

        with QuantumTape() as tape:
            qml.RX(x, wires=[0])
            qml.RY(y, wires=[1])
            qml.CNOT(wires=[0, 1])
            sample(qml.PauliZ(0) @ qml.PauliX(1))

        res = tape.execute(dev)
        assert res.shape == (1, 10)

    def test_multiple_samples(self):
        """Test that there is only one array of values returned
        for multiple samples"""
        dev = qml.device("default.qubit", wires=2, shots=10)
        x = 0.543
        y = -0.654

        with QuantumTape() as tape:
            qml.RX(x, wires=[0])
            qml.RY(y, wires=[1])
            qml.CNOT(wires=[0, 1])
            sample(qml.PauliZ(0))
            sample(qml.PauliZ(1))

        res = tape.execute(dev)
        assert res.shape == (2, 10)

    def test_samples_expval(self):
        """Test that multiple arrays of values are returned
        for combinations of samples and statistics"""
        dev = qml.device("default.qubit", wires=2, shots=10)
        x = 0.543
        y = -0.654

        with QuantumTape() as tape:
            qml.RX(x, wires=[0])
            qml.RY(y, wires=[1])
            qml.CNOT(wires=[0, 1])
            sample(qml.PauliZ(0))
            expval(qml.PauliZ(1))

        res = tape.execute(dev)
        assert res[0].shape == (10,)
        assert isinstance(res[1], float)

    def test_decomposition(self, tol):
        """Test decomposition onto a device's supported gate set"""
        dev = qml.device("default.qubit", wires=1)

        with QuantumTape() as tape:
            qml.U3(0.1, 0.2, 0.3, wires=[0])
            expval(qml.PauliZ(0))

        tape = tape.expand(stop_at=lambda obj: obj.name in dev.operations)
        res = tape.execute(dev)
        assert np.allclose(res, np.cos(0.1), atol=tol, rtol=0)


class TestCVExecution:
    """Tests for CV tape execution"""

    def test_single_output_value(self, tol):
        """Tests correct execution and output shape for a CV tape
        with a single expval output"""
        dev = qml.device("default.gaussian", wires=2)
        x = 0.543
        y = -0.654

        with QuantumTape() as tape:
            qml.Displacement(x, 0, wires=[0])
            qml.Squeezing(y, 0, wires=[1])
            qml.Beamsplitter(np.pi / 4, 0, wires=[0, 1])
            expval(qml.NumberOperator(0))

        assert tape.output_dim == 1

        res = tape.execute(dev)
        assert res.shape == (1,)

    def test_multiple_output_values(self, tol):
        """Tests correct output shape and evaluation for a tape
        with multiple measurement types"""
        dev = qml.device("default.gaussian", wires=2)
        x = 0.543
        y = -0.654

        with QuantumTape() as tape:
            qml.Displacement(x, 0, wires=[0])
            qml.Squeezing(y, 0, wires=[1])
            qml.Beamsplitter(np.pi / 4, 0, wires=[0, 1])
            expval(qml.PolyXP(np.diag([0, 1, 0]), wires=0))  # X^2
            var(qml.P(1))

        assert tape.output_dim == 2

        res = tape.execute(dev)
        assert res.shape == (2,)


class TestGradMethod:
    """Tests for parameter gradient methods"""

    def test_non_differentiable(self):
        """Test that a non-differentiable parameter is
        correctly marked"""
        psi = np.array([1, 0, 1, 0]) / np.sqrt(2)

        with QuantumTape() as tape:
            qml.QubitStateVector(psi, wires=[0, 1])
            qml.RX(0.543, wires=[0])
            qml.RY(-0.654, wires=[1])
            qml.CNOT(wires=[0, 1])
            probs(wires=[0, 1])

        assert tape._grad_method(0) is None
        assert tape._grad_method(1) == "F"
        assert tape._grad_method(2) == "F"

        tape._update_gradient_info()

        assert tape._par_info[0]["grad_method"] is None
        assert tape._par_info[1]["grad_method"] == "F"
        assert tape._par_info[2]["grad_method"] == "F"

    def test_independent(self):
        """Test that an independent variable is properly marked
        as having a zero gradient"""

        with QuantumTape() as tape:
            qml.RX(0.543, wires=[0])
            qml.RY(-0.654, wires=[1])
            expval(qml.PauliY(0))

        assert tape._grad_method(0) == "F"
        assert tape._grad_method(1) == "0"

        tape._update_gradient_info()

        assert tape._par_info[0]["grad_method"] == "F"
        assert tape._par_info[1]["grad_method"] == "0"

        # in non-graph mode, it is impossible to determine
        # if a parameter is independent or not
        tape._graph = None
        assert tape._grad_method(1, use_graph=False) == "F"


class TestJacobian:
    """Unit tests for the jacobian method"""

    def test_unknown_grad_method_error(self):
        """Test error raised if gradient method is unknown"""
        tape = QuantumTape()
        with pytest.raises(ValueError, match="Unknown gradient method"):
            tape.jacobian(None, method="unknown method")

    def test_non_differentiable_error(self):
        """Test error raised if attempting to differentiate with
        respect to a non-differentiable argument"""
        psi = np.array([1, 0, 1, 0]) / np.sqrt(2)

        with QuantumTape() as tape:
            qml.QubitStateVector(psi, wires=[0, 1])
            qml.RX(0.543, wires=[0])
            qml.RY(-0.654, wires=[1])
            qml.CNOT(wires=[0, 1])
            probs(wires=[0, 1])

        # by default all parameters are assumed to be trainable
        with pytest.raises(
            ValueError, match=r"Cannot differentiate with respect to parameter\(s\) {0}"
        ):
            tape.jacobian(None)

        # setting trainable parameters avoids this
        tape.trainable_params = {1, 2}
        dev = qml.device("default.qubit", wires=2)
        res = tape.jacobian(dev)
        assert res.shape == (4, 2)

    def test_analytic_method_with_unsupported_params(self):
        """Test that an exception is raised if method="A" but a parameter
        only support finite differences"""
        with QuantumTape() as tape:
            qml.RX(0.543, wires=[0])
            qml.RY(-0.654, wires=[0])
            expval(qml.PauliY(0))

        dev = qml.device("default.qubit", wires=1)

        with pytest.raises(ValueError, match=r"analytic gradient method cannot be used"):
            tape.jacobian(dev, method="analytic")

    def test_analytic_method(self, mocker):
        """Test that calling the Jacobian with method=analytic correctly
        calls the analytic_pd method"""
        mock = mocker.patch("pennylane.beta.tapes.QuantumTape._grad_method")
        mock.return_value = "A"

        with QuantumTape() as tape:
            qml.RX(0.543, wires=[0])
            qml.RY(-0.654, wires=[0])
            expval(qml.PauliY(0))

        dev = qml.device("default.qubit", wires=1)
        tape.analytic_pd = mocker.Mock()
        tape.analytic_pd.return_value = np.array([1.0])

        tape.jacobian(dev, method="analytic")
        assert len(tape.analytic_pd.call_args_list) == 2

    def test_device_method(self, mocker):
        """Test that calling the Jacobian with method=device correctly
        calls the device_pd method"""
        with QuantumTape() as tape:
            qml.RX(0.543, wires=[0])
            qml.RY(-0.654, wires=[0])
            expval(qml.PauliY(0))

        dev = qml.device("default.qubit", wires=1)

        dev.jacobian = mocker.Mock()
        tape.device_pd(dev)
        dev.jacobian.assert_called_once()

        dev.jacobian = mocker.Mock()
        tape.jacobian(dev, method="device")
        dev.jacobian.assert_called_once()

    def test_no_output_execute(self):
        """Test that tapes with no measurement process return
        an empty list."""
        dev = qml.device("default.qubit", wires=2)
        params = [0.1, 0.2]

        with QuantumTape() as tape:
            qml.RX(params[0], wires=[0])
            qml.RY(params[1], wires=[1])

        res = tape.jacobian(dev)
        assert res.size == 0

    def test_incorrect_inferred_output_dim(self):
        """Test that a quantum tape with an incorrect inferred output dimension
        corrects itself when computing the Jacobian."""
        dev = qml.device("default.qubit", wires=3)
        params = [1.0, 1.0, 1.0]

        with QuantumTape() as tape:
            qml.RX(params[0], wires=[0])
            qml.RY(params[1], wires=[1])
            qml.RZ(params[2], wires=[2])
            qml.CNOT(wires=[0, 1])
            probs(wires=0)
            probs(wires=[1])

        # inferred output dim should be correct
        assert tape.output_dim == sum([2, 2])

        # modify the output dim
        tape._output_dim = 2

        res = tape.jacobian(dev, order=2)

        # output dim should be correct
        assert tape.output_dim == sum([2, 2])
        assert res.shape == (4, 3)

    def test_incorrect_ragged_output_dim(self, mocker):
        """Test that a quantum tape with an incorrect inferred *ragged* output dimension
        corrects itself after evaluation."""
        dev = qml.device("default.qubit", wires=3)
        params = [1.0, 1.0, 1.0]

        with QuantumTape() as tape:
            qml.RX(params[0], wires=[0])
            qml.RY(params[1], wires=[1])
            qml.RZ(params[2], wires=[2])
            qml.CNOT(wires=[0, 1])
            probs(wires=0)
            probs(wires=[1, 2])

        # inferred output dim should be correct
        assert tape.output_dim == sum([2, 4])

        # modify the output dim
        tape._output_dim = 2

        res = tape.jacobian(dev, order=2)

        # output dim should be correct
        assert tape.output_dim == sum([2, 4])
        assert res.shape == (6, 3)

    def test_independent_parameter(self, mocker):
        """Test that an independent parameter is skipped
        during the Jacobian computation."""
        numeric_spy = mocker.spy(QuantumTape, "numeric_pd")
        analytic_spy = mocker.spy(QuantumTape, "analytic_pd")

        with QuantumTape() as tape:
            qml.RX(0.543, wires=[0])
            qml.RY(-0.654, wires=[1])
            expval(qml.PauliZ(0))

        dev = qml.device("default.qubit", wires=2)
        res = tape.jacobian(dev)
        assert res.shape == (1, 2)

        # the numeric pd method is only called once
        assert len(numeric_spy.call_args_list) == 1

        # analytic pd should not be called at all
        assert len(analytic_spy.call_args_list) == 0

        # the numeric pd method is only called for parameter 0
        assert numeric_spy.call_args[0] == (tape, (0,), dev)

    def test_no_trainable_parameters(self, mocker):
        """Test that if the tape has no trainable parameters, no
        subroutines are called and the returned Jacobian is empty"""
        numeric_spy = mocker.spy(QuantumTape, "numeric_pd")
        analytic_spy = mocker.spy(QuantumTape, "analytic_pd")

        with QuantumTape() as tape:
            qml.RX(0.543, wires=[0])
            qml.RY(-0.654, wires=[1])
            expval(qml.PauliZ(0))

        dev = qml.device("default.qubit", wires=2)
        tape.trainable_params = {}

        res = tape.jacobian(dev)
        assert res.size == 0
        assert np.all(res == np.array([[]]))

        numeric_spy.assert_not_called()
        analytic_spy.assert_not_called()

    def test_y0(self, mocker):
        """Test that if first order finite differences is used, then
        the tape is executed only once using the current parameter
        values."""
        execute_spy = mocker.spy(QuantumTape, "execute_device")
        numeric_spy = mocker.spy(QuantumTape, "numeric_pd")

        with QuantumTape() as tape:
            qml.RX(0.543, wires=[0])
            qml.RY(-0.654, wires=[0])
            expval(qml.PauliZ(0))

        dev = qml.device("default.qubit", wires=2)
        res = tape.jacobian(dev, order=1)

        # the execute device method is called once per parameter,
        # plus one global call
        assert len(execute_spy.call_args_list) == tape.num_params + 1
        assert "y0" in numeric_spy.call_args_list[0][1]
        assert "y0" in numeric_spy.call_args_list[1][1]

    def test_parameters(self, tol):
        """Test Jacobian computation works when parameters are both passed and not passed."""
        dev = qml.device("default.qubit", wires=2)
        params = [0.1, 0.2]

        with QuantumTape() as tape:
            qml.RX(params[0], wires=[0])
            qml.RY(params[1], wires=[1])
            qml.CNOT(wires=[0, 1])
            expval(qml.PauliZ(0) @ qml.PauliX(1))

        # test Jacobian with no parameters
        res1 = tape.jacobian(dev)
        assert tape.get_parameters() == params

        # test Jacobian with parameters
        res2 = tape.jacobian(dev, params=[0.5, 0.6])
        assert tape.get_parameters() == params

        # test setting parameters
        tape.set_parameters(params=[0.5, 0.6])
        res3 = tape.jacobian(dev)
        assert np.allclose(res2, res3, atol=tol, rtol=0)
        assert not np.allclose(res1, res2, atol=tol, rtol=0)
        assert tape.get_parameters() == [0.5, 0.6]

    def test_numeric_pd_no_y0(self, mocker, tol):
        """Test that, if y0 is not passed when calling the numeric_pd method,
        y0 is calculated."""
        execute_spy = mocker.spy(QuantumTape, "execute_device")

        dev = qml.device("default.qubit", wires=2)
        params = [0.1, 0.2]

        with QuantumTape() as tape:
            qml.RX(params[0], wires=[0])
            qml.RY(params[1], wires=[1])
            qml.CNOT(wires=[0, 1])
            expval(qml.PauliZ(0) @ qml.PauliX(1))

        # compute numeric gradient of parameter 0, without passing y0
        res1 = tape.numeric_pd(0, dev)
        assert len(execute_spy.call_args_list) == 2

        # compute y0 in advance
        y0 = tape.execute(dev)
        execute_spy.call_args_list = []
        res2 = tape.numeric_pd(0, dev, y0=y0)
        assert len(execute_spy.call_args_list) == 1
        assert np.allclose(res1, res2, atol=tol, rtol=0)

    def test_numeric_unknown_order(self):
        """Test that an exception is raised if the finite-difference
        order is not supported"""
        dev = qml.device("default.qubit", wires=2)
        params = [0.1, 0.2]

        with QuantumTape() as tape:
            qml.RX(1, wires=[0])
            qml.RY(1, wires=[1])
            qml.RZ(1, wires=[2])
            qml.CNOT(wires=[0, 1])
            expval(qml.PauliZ(0) @ qml.PauliX(1) @ qml.PauliZ(2))
            for k, v in tape._queue.items():
                print(k, v)

        with pytest.raises(ValueError, match="Order must be 1 or 2"):
            tape.jacobian(dev, order=3)


class TestJacobianIntegration:
    """Integration tests for the Jacobian method"""

    def test_ragged_output(self):
        """Test that the Jacobian is correctly returned for a tape
        with ragged output"""
        dev = qml.device("default.qubit", wires=3)
        params = [1.0, 1.0, 1.0]

        with QuantumTape() as tape:
            qml.RX(params[0], wires=[0])
            qml.RY(params[1], wires=[1])
            qml.RZ(params[2], wires=[2])
            qml.CNOT(wires=[0, 1])
            probs(wires=0)
            probs(wires=[1, 2])

        res = tape.jacobian(dev)
        assert res.shape == (6, 3)

    def test_ragged_output(self):
        """Test that the Jacobian is correctly returned for a tape
        with ragged output"""
        dev = qml.device("default.qubit", wires=3)
        params = [1.0, 1.0, 1.0]

        with QuantumTape() as tape:
            qml.RX(params[0], wires=[0])
            qml.RY(params[1], wires=[1])
            qml.RZ(params[2], wires=[2])
            qml.CNOT(wires=[0, 1])
            probs(wires=0)
            probs(wires=[1, 2])

        res = tape.jacobian(dev)
        assert res.shape == (6, 3)

    def test_single_expectation_value(self, tol):
        """Tests correct output shape and evaluation for a tape
        with a single expval output"""
        dev = qml.device("default.qubit", wires=2)
        x = 0.543
        y = -0.654

        with QuantumTape() as tape:
            qml.RX(x, wires=[0])
            qml.RY(y, wires=[1])
            qml.CNOT(wires=[0, 1])
            expval(qml.PauliZ(0) @ qml.PauliX(1))

        res = tape.jacobian(dev)
        assert res.shape == (1, 2)

        expected = np.array([[-np.sin(y) * np.sin(x), np.cos(y) * np.cos(x)]])
        assert np.allclose(res, expected, atol=tol, rtol=0)

    def test_multiple_expectation_values(self, tol):
        """Tests correct output shape and evaluation for a tape
        with multiple expval outputs"""
        dev = qml.device("default.qubit", wires=2)
        x = 0.543
        y = -0.654

        with QuantumTape() as tape:
            qml.RX(x, wires=[0])
            qml.RY(y, wires=[1])
            qml.CNOT(wires=[0, 1])
            expval(qml.PauliZ(0))
            expval(qml.PauliX(1))

        res = tape.jacobian(dev)
        assert res.shape == (2, 2)

        expected = np.array([[-np.sin(x), 0], [0, np.cos(y)]])
        assert np.allclose(res, expected, atol=tol, rtol=0)

    def test_var_expectation_values(self, tol):
        """Tests correct output shape and evaluation for a tape
        with expval and var outputs"""
        dev = qml.device("default.qubit", wires=2)
        x = 0.543
        y = -0.654

        with QuantumTape() as tape:
            qml.RX(x, wires=[0])
            qml.RY(y, wires=[1])
            qml.CNOT(wires=[0, 1])
            expval(qml.PauliZ(0))
            var(qml.PauliX(1))

        res = tape.jacobian(dev)
        assert res.shape == (2, 2)

        expected = np.array([[-np.sin(x), 0], [0, -2 * np.cos(y) * np.sin(y)]])
        assert np.allclose(res, expected, atol=tol, rtol=0)

    def test_prob_expectation_values(self, tol):
        """Tests correct output shape and evaluation for a tape
        with prob and expval outputs"""
        dev = qml.device("default.qubit", wires=2)
        x = 0.543
        y = -0.654

        with QuantumTape() as tape:
            qml.RX(x, wires=[0])
            qml.RY(y, wires=[1])
            qml.CNOT(wires=[0, 1])
            expval(qml.PauliZ(0))
            probs(wires=[0, 1])

        res = tape.jacobian(dev)
        assert res.shape == (5, 2)

        expected = (
            np.array(
                [
                    [-2 * np.sin(x), 0],
                    [
                        -(np.cos(y / 2) ** 2 * np.sin(x)),
                        -(np.cos(x / 2) ** 2 * np.sin(y)),
                    ],
                    [
                        -(np.sin(x) * np.sin(y / 2) ** 2),
                        (np.cos(x / 2) ** 2 * np.sin(y)),
                    ],
                    [
                        (np.sin(x) * np.sin(y / 2) ** 2),
                        (np.sin(x / 2) ** 2 * np.sin(y)),
                    ],
                    [
                        (np.cos(y / 2) ** 2 * np.sin(x)),
                        -(np.sin(x / 2) ** 2 * np.sin(y)),
                    ],
                ]
            )
            / 2
        )

        assert np.allclose(res, expected, atol=tol, rtol=0)


class TestJacobianCVIntegration:
    """Intgration tests for the Jacobian method and CV circuits"""

    def test_single_output_value(self, tol):
        """Tests correct Jacobian and output shape for a CV tape
        with a single output"""
        dev = qml.device("default.gaussian", wires=2)
        n = 0.543
        a = -0.654

        with QuantumTape() as tape:
            qml.ThermalState(n, wires=0)
            qml.Displacement(a, 0, wires=0)
            var(qml.NumberOperator(0))

        tape.trainable_params = {0, 1}
        res = tape.jacobian(dev)
        assert res.shape == (1, 2)

        expected = np.array([2 * a ** 2 + 2 * n + 1, 2 * a * (2 * n + 1)])
        assert np.allclose(res, expected, atol=tol, rtol=0)

    def test_multiple_output_values(self, tol):
        """Tests correct output shape and evaluation for a tape
        with multiple outputs"""
        dev = qml.device("default.gaussian", wires=2)
        n = 0.543
        a = -0.654

        with QuantumTape() as tape:
            qml.ThermalState(n, wires=0)
            qml.Displacement(a, 0, wires=0)
            expval(qml.NumberOperator(0))
            var(qml.NumberOperator(0))

        tape.trainable_params = {0, 1}
        res = tape.jacobian(dev)
        assert res.shape == (2, 2)

        expected = np.array([[1, 2 * a], [2 * a ** 2 + 2 * n + 1, 2 * a * (2 * n + 1)]])
        assert np.allclose(res, expected, atol=tol, rtol=0)

    def test_trainable_measurement(self, tol):
        """Test that a trainable measurement can be differentiated"""
        dev = qml.device("default.gaussian", wires=2)
        a = 0.32
        phi = 0.54

        with QuantumTape() as tape:
            qml.Displacement(a, 0, wires=0)
            expval(qml.QuadOperator(phi, wires=0))

        tape.trainable_params = {2}
        res = tape.jacobian(dev)
        expected = np.array([[-2 * a * np.sin(phi)]])
        assert np.allclose(res, expected, atol=tol, rtol=0)
=======
# Copyright 2018-2020 Xanadu Quantum Technologies Inc.

# Licensed under the Apache License, Version 2.0 (the "License");
# you may not use this file except in compliance with the License.
# You may obtain a copy of the License at

#     http://www.apache.org/licenses/LICENSE-2.0

# Unless required by applicable law or agreed to in writing, software
# distributed under the License is distributed on an "AS IS" BASIS,
# WITHOUT WARRANTIES OR CONDITIONS OF ANY KIND, either express or implied.
# See the License for the specific language governing permissions and
# limitations under the License.
"""Unit tests for the QuantumTape"""
import pytest
import numpy as np

import pennylane as qml
from pennylane.beta.tapes import QuantumTape, NewCircuitGraph
from pennylane.beta.queuing import expval, var, sample, probs, MeasurementProcess


def TestOperationMonkeypatching():
    """Test that operations are monkeypatched only within the quantum tape"""
    with QuantumTape() as tape:
        op = qml.RX(0.432, wires=0)
        obs = qml.PauliX(wires="a")
        measure = expval(qml.PauliX(wires="a"))

    assert tape.operations == [op]
    assert tape.observables == [obs]

    # now create an old QNode
    dev = qml.device("default.qubit", wires=[0, "a"])

    @qml.qnode(dev)
    def func(x):
        global op
        op = qml.RX(x, wires=0)
        return qml.expval(qml.PauliX(wires="a"))

    # this should evaluate without error
    func(0.432)

    assert func.circuit.operations == [op]


class TestConstruction:
    """Test for queuing and construction"""

    @pytest.fixture
    def make_tape(self):
        ops = []
        obs = []

        with QuantumTape() as tape:
            ops += [qml.RX(0.432, wires=0)]
            ops += [qml.Rot(0.543, 0, 0.23, wires=0)]
            ops += [qml.CNOT(wires=[0, "a"])]
            ops += [qml.RX(0.133, wires=4)]
            obs += [qml.PauliX(wires="a")]
            expval(obs[0])
            obs += [probs(wires=[0, "a"])]

        return tape, ops, obs

    def test_qubit_queuing(self, make_tape):
        """Test that qubit quantum operations correctly queue"""
        tape, ops, obs = make_tape

        assert len(tape.queue) == 7
        assert tape.operations == ops
        assert tape.observables == obs
        assert tape.output_dim == 5
        assert tape.interface is None

        assert tape.wires == qml.wires.Wires([0, "a", 4])
        assert tape._output_dim == len(obs[0].wires) + 2 ** len(obs[1].wires)

    def test_observable_processing(self, make_tape):
        """Test that observables are processed correctly"""
        tape, ops, obs = make_tape

        # test that the internal tape._measurements list is created properly
        assert isinstance(tape._measurements[0], MeasurementProcess)
        assert tape._measurements[0].return_type == qml.operation.Expectation
        assert tape._measurements[0].obs == obs[0]

        assert isinstance(tape._measurements[1], MeasurementProcess)
        assert tape._measurements[1].return_type == qml.operation.Probability

        # test the public observables property
        assert len(tape.observables) == 2
        assert tape.observables[0].name == "PauliX"
        assert tape.observables[1].return_type == qml.operation.Probability

        # test the public measurements property
        assert len(tape.measurements) == 2
        assert all(isinstance(m, MeasurementProcess) for m in tape.measurements)
        assert tape.observables[0].return_type == qml.operation.Expectation
        assert tape.observables[1].return_type == qml.operation.Probability

    def test_tensor_observables_matmul(self):
        """Test that tensor observables are correctly processed from the annotated
        queue. Here, we test multiple tensor observables constructed via matmul."""

        with QuantumTape() as tape:
            op = qml.RX(1.0, wires=0)
            t_obs1 = qml.PauliZ(0) @ qml.PauliX(1)
            t_obs2 = t_obs1 @ qml.PauliZ(3)
            m = expval(t_obs2)

        assert tape.operations == [op]
        assert tape.observables == [t_obs2]
        assert tape.measurements[0].return_type is qml.operation.Expectation
        assert tape.measurements[0].obs is t_obs2

    def test_tensor_observables_rmatmul(self):
        """Test that tensor observables are correctly processed from the annotated
        queue. Here, we test multiple tensor observables constructed via matmul
        with the observable occuring on the left hand side."""

        with QuantumTape() as tape:
            op = qml.RX(1.0, wires=0)
            t_obs1 = qml.PauliZ(1) @ qml.PauliX(0)
            t_obs2 = qml.Hadamard(2) @ t_obs1
            m = expval(t_obs2)

        assert tape.operations == [op]
        assert tape.observables == [t_obs2]
        assert tape.measurements[0].return_type is qml.operation.Expectation
        assert tape.measurements[0].obs is t_obs2

    def test_tensor_observables_tensor_init(self):
        """Test that tensor observables are correctly processed from the annotated
        queue. Here, we test multiple tensor observables constructed via explicit
        Tensor creation."""

        with QuantumTape() as tape:
            op = qml.RX(1.0, wires=0)
            t_obs1 = qml.PauliZ(1) @ qml.PauliX(0)
            t_obs2 = qml.operation.Tensor(t_obs1, qml.Hadamard(2))
            m = expval(t_obs2)

        assert tape.operations == [op]
        assert tape.observables == [t_obs2]
        assert tape.measurements[0].return_type is qml.operation.Expectation
        assert tape.measurements[0].obs is t_obs2

    def test_tensor_observables_tensor_matmul(self):
        """Test that tensor observables are correctly processed from the annotated
        queue". Here, wetest multiple tensor observables constructed via matmul
        between two tensor observables."""

        with QuantumTape() as tape:
            op = qml.RX(1.0, wires=0)
            t_obs1 = qml.PauliZ(0) @ qml.PauliX(1)
            t_obs2 = qml.PauliY(2) @ qml.PauliZ(3)
            t_obs = t_obs1 @ t_obs2
            m = var(t_obs)

        assert tape.operations == [op]
        assert tape.observables == [t_obs]
        assert tape.measurements[0].return_type is qml.operation.Variance
        assert tape.measurements[0].obs is t_obs

    def test_parameter_info(self, make_tape):
        """Test that parameter information is correctly extracted"""
        tape, ops, obs = make_tape
        tape._update_gradient_info()
        assert tape._trainable_params == set(range(5))
        assert tape._par_info == {
            0: {"op": ops[0], "p_idx": 0, "grad_method": "F"},
            1: {"op": ops[1], "p_idx": 0, "grad_method": "F"},
            2: {"op": ops[1], "p_idx": 1, "grad_method": "F"},
            3: {"op": ops[1], "p_idx": 2, "grad_method": "F"},
            4: {"op": ops[3], "p_idx": 0, "grad_method": "0"},
        }

    def test_qubit_diagonalization(self, make_tape):
        """Test that qubit diagonalization works as expected"""
        tape, ops, obs = make_tape

        obs_rotations = [o.diagonalizing_gates() for o in obs]
        obs_rotations = [item for sublist in obs_rotations for item in sublist]

        for o1, o2 in zip(tape.diagonalizing_gates, obs_rotations):
            assert isinstance(o1, o2.__class__)
            assert o1.wires == o2.wires

    def test_tensor_process_queuing(self):
        """Test that tensors are correctly queued"""
        with QuantumTape() as tape:
            A = qml.PauliX(wires=0)
            B = qml.PauliZ(wires=1)
            C = A @ B
            D = expval(C)

        assert len(tape.queue) == 4
        assert not tape.operations
        assert tape.measurements == [D]
        assert tape.observables == [C]
        assert tape.output_dim == 1

    def test_multiple_contexts(self):
        """Test multiple contexts with a single tape."""
        ops = []
        obs = []

        with QuantumTape() as tape:
            ops += [qml.RX(0.432, wires=0)]

        a = qml.Rot(0.543, 0, 0.23, wires=1)
        b = qml.CNOT(wires=[2, "a"])

        with tape:
            ops += [qml.RX(0.133, wires=0)]
            obs += [qml.PauliX(wires="a")]
            expval(obs[0])
            obs += [probs(wires=[0, "a"])]

        assert len(tape.queue) == 5
        assert tape.operations == ops
        assert tape.observables == obs
        assert tape.output_dim == 5

        assert a not in tape.operations
        assert b not in tape.operations

        assert tape.wires == qml.wires.Wires([0, "a"])

    def test_state_preparation(self):
        """Test that state preparations are correctly processed"""
        params = [np.array([1, 0, 1, 0]) / np.sqrt(2), 1]

        with QuantumTape() as tape:
            A = qml.QubitStateVector(params[0], wires=[0, 1])
            B = qml.RX(params[1], wires=0)
            expval(qml.PauliZ(wires=1))

        assert tape.operations == [A, B]
        assert tape._prep == [A]
        assert tape.get_parameters() == params

    def test_state_preparation_error(self):
        """Test that an exception is raised if a state preparation comes
        after a quantum operation"""
        with pytest.raises(ValueError, match="must occur prior to any quantum"):
            with QuantumTape() as tape:
                B = qml.PauliX(wires=0)
                qml.BasisState(np.array([0, 1]), wires=[0, 1])

    def test_measurement_before_operation(self):
        """Test that an exception is raised if a measurement occurs before a operation"""

        with pytest.raises(ValueError, match="must occur prior to any measurements"):
            with QuantumTape() as tape:
                expval(qml.PauliZ(wires=1))
                qml.RX(0.5, wires=0)
                expval(qml.PauliZ(wires=1))

    def test_observable_with_no_measurement(self):
        """Test that an exception is raised if an observable is used without a measurement"""

        with pytest.raises(ValueError, match="does not have a measurement type specified"):
            with QuantumTape() as tape:
                qml.RX(0.5, wires=0)
                qml.Hermitian(np.array([[0, 1], [1, 0]]), wires=1)
                expval(qml.PauliZ(wires=1))

        with pytest.raises(ValueError, match="does not have a measurement type specified"):
            with QuantumTape() as tape:
                qml.RX(0.5, wires=0)
                qml.PauliX(wires=0) @ qml.PauliY(wires=1)
                expval(qml.PauliZ(wires=1))

    def test_sampling(self):
        """Test that the tape correctly marks itself as returning samples"""
        with QuantumTape() as tape:
            expval(qml.PauliZ(wires=1))

        assert not tape.is_sampled

        with QuantumTape() as tape:
            sample(qml.PauliZ(wires=0))

        assert tape.is_sampled


class TestGraph:
    """Tests involving graph creation"""

    def test_graph_creation(self, mocker):
        """Test that the circuit graph is correctly created"""
        spy = mocker.spy(NewCircuitGraph, "__init__")

        with QuantumTape() as tape:
            op = qml.RX(1.0, wires=0)
            obs = qml.PauliZ(1)
            expval(obs)

        # graph has not yet been created
        assert tape._graph is None
        spy.assert_not_called()

        # requesting the graph creates it
        g = tape.graph
        assert g.operations == [op]
        assert g.observables == [obs]
        assert tape._graph is not None
        spy.assert_called_once()

        # calling the graph property again does
        # not reconstruct the graph
        g2 = tape.graph
        assert g2 is g
        spy.assert_called_once()


class TestParameters:
    """Tests for parameter processing, setting, and manipulation"""

    @pytest.fixture
    def make_tape(self):
        params = [0.432, 0.123, 0.546, 0.32, 0.76]

        with QuantumTape() as tape:
            qml.RX(params[0], wires=0)
            qml.Rot(*params[1:4], wires=0)
            qml.CNOT(wires=[0, "a"])
            qml.RX(params[4], wires=4)
            expval(qml.PauliX(wires="a"))
            probs(wires=[0, "a"])

        return tape, params

    def test_parameter_processing(self, make_tape):
        """Test that parameters are correctly counted and processed"""
        tape, params = make_tape
        assert tape.num_params == len(params)
        assert tape.trainable_params == set(range(len(params)))
        assert tape.get_parameters() == params

    def test_set_trainable_params(self, make_tape):
        """Test that setting trainable parameters works as expected"""
        tape, params = make_tape
        trainable = {0, 2, 3}
        tape.trainable_params = trainable
        assert tape._trainable_params == trainable
        assert tape.num_params == 3
        assert tape.get_parameters() == [params[i] for i in tape.trainable_params]

        # add additional trainable parameters
        trainable = {1, 2, 3, 4}
        tape.trainable_params = trainable
        assert tape._trainable_params == trainable
        assert tape.num_params == 4
        assert tape.get_parameters() == [params[i] for i in tape.trainable_params]

    def test_changing_params(self, make_tape):
        """Test that changing trainable parameters works as expected"""
        tape, params = make_tape
        trainable = {0, 2, 3}
        tape.trainable_params = trainable
        assert tape._trainable_params == trainable
        assert tape.num_params == 3
        assert tape.get_parameters() == [params[i] for i in tape.trainable_params]
        assert tape.get_parameters(trainable_only=False) == params

    def test_set_trainable_params_error(self, make_tape):
        """Test that exceptions are raised if incorrect parameters
        are set as trainable"""
        tape, _ = make_tape

        with pytest.raises(ValueError, match="must be positive integers"):
            tape.trainable_params = {-1, 0}

        with pytest.raises(ValueError, match="must be positive integers"):
            tape.trainable_params = {0.5}

        with pytest.raises(ValueError, match="has at most 5 parameters"):
            tape.trainable_params = {0, 7}

    def test_setting_parameters(self, make_tape):
        """Test that parameters are correctly modified after construction"""
        tape, params = make_tape
        new_params = [0.6543, -0.654, 0, 0.3, 0.6]

        tape.set_parameters(new_params)

        for pinfo, pval in zip(tape._par_info.values(), new_params):
            assert pinfo["op"].data[pinfo["p_idx"]] == pval

        assert tape.get_parameters() == new_params

        new_params = [0.1, -0.2, 1, 5, 0]
        tape.data = new_params

        for pinfo, pval in zip(tape._par_info.values(), new_params):
            assert pinfo["op"].data[pinfo["p_idx"]] == pval

        assert tape.get_parameters() == new_params

    def test_setting_free_parameters(self, make_tape):
        """Test that free parameters are correctly modified after construction"""
        tape, params = make_tape
        new_params = [-0.654, 0.3]

        tape.trainable_params = {1, 3}
        tape.set_parameters(new_params)

        count = 0
        for idx, pinfo in tape._par_info.items():
            if idx in tape.trainable_params:
                assert pinfo["op"].data[pinfo["p_idx"]] == new_params[count]
                count += 1
            else:
                assert pinfo["op"].data[pinfo["p_idx"]] == params[idx]

        assert tape.get_parameters(trainable_only=False) == [
            params[0],
            new_params[0],
            params[2],
            new_params[1],
            params[4],
        ]

    def test_setting_all_parameters(self, make_tape):
        """Test that all parameters are correctly modified after construction"""
        tape, params = make_tape
        new_params = [0.6543, -0.654, 0, 0.3, 0.6]

        tape.trainable_params = {1, 3}
        tape.set_parameters(new_params, trainable_only=False)

        for pinfo, pval in zip(tape._par_info.values(), new_params):
            assert pinfo["op"].data[pinfo["p_idx"]] == pval

        assert tape.get_parameters(trainable_only=False) == new_params

    def test_setting_parameters_error(self, make_tape):
        """Test that exceptions are raised if incorrect parameters
        are attempted to be set"""
        tape, _ = make_tape

        with pytest.raises(ValueError, match="Number of provided parameters does not match"):
            tape.set_parameters([0.54])

        with pytest.raises(ValueError, match="Number of provided parameters does not match"):
            tape.trainable_params = {2, 3}
            tape.set_parameters([0.54, 0.54, 0.123])

    def test_array_parameter(self):
        """Test that array parameters integrate properly"""
        a = np.array([1, 1, 0, 0]) / np.sqrt(2)
        params = [a, 0.32, 0.76, 1.0]

        with QuantumTape() as tape:
            op = qml.QubitStateVector(params[0], wires=0)
            qml.Rot(params[1], params[2], params[3], wires=0)

        assert tape.num_params == len(params)
        assert tape.get_parameters() == params

        b = np.array([0, 1, 0, 0])
        new_params = [b, 0.543, 0.654, 0.123]
        tape.set_parameters(new_params)
        assert tape.get_parameters() == new_params

        assert np.all(op.data[0] == b)

    def test_measurement_parameter(self):
        """Test that measurement parameters integrate properly"""
        H = np.array([[1, 0], [0, -1]])
        params = [0.32, 0.76, 1.0, H]

        with QuantumTape() as tape:
            qml.Rot(params[0], params[1], params[2], wires=0)
            obs = qml.Hermitian(params[3], wires=0)
            expval(obs)

        assert tape.num_params == len(params)
        assert tape.get_parameters() == params

        H2 = np.array([[0, 1], [1, 1]])
        new_params = [0.543, 0.654, 0.123, H2]
        tape.set_parameters(new_params)
        assert tape.get_parameters() == new_params

        assert np.all(obs.data[0] == H2)


class TestInverse:
    """Tests for tape inversion"""

    def test_inverse(self):
        """Test that inversion works as expected"""
        init_state = np.array([1, 1])
        p = [0.1, 0.2, 0.3, 0.4]

        with QuantumTape() as tape:
            prep = qml.BasisState(init_state, wires=[0, "a"])
            ops = [qml.RX(p[0], wires=0), qml.Rot(*p[1:], wires=0).inv(), qml.CNOT(wires=[0, "a"])]
            m1 = probs(wires=0)
            m2 = probs(wires="a")

        tape.inv()

        # check that operation order is reversed
        assert tape.operations == [prep] + ops[::-1]

        # check that operations are inverted
        assert ops[0].inverse
        assert not ops[1].inverse
        assert ops[2].inverse

        # check that parameter order has reversed
        print(tape.get_parameters())
        print([init_state, p[1], p[2], p[3], p[0]])
        assert tape.get_parameters() == [init_state, p[1], p[2], p[3], p[0]]

    def test_parameter_transforms(self):
        """Test that inversion correctly changes trainable parameters"""
        init_state = np.array([1, 1])
        p = [0.1, 0.2, 0.3, 0.4]

        with QuantumTape() as tape:
            prep = qml.BasisState(init_state, wires=[0, "a"])
            ops = [qml.RX(p[0], wires=0), qml.Rot(*p[1:], wires=0).inv(), qml.CNOT(wires=[0, "a"])]
            m1 = probs(wires=0)
            m2 = probs(wires="a")

        tape.trainable_params = {1, 2}
        tape.inv()

        # check that operation order is reversed
        assert tape.trainable_params == {1, 4}
        assert tape.get_parameters() == [p[1], p[0]]

        # undo the inverse
        tape.inv()
        assert tape.trainable_params == {1, 2}
        assert tape.get_parameters() == [p[0], p[1]]
        assert tape._ops == ops


class TestExpand:
    """Tests for tape expansion"""

    def test_decomposition(self):
        """Test expanding a tape with operations that have decompositions"""
        with QuantumTape() as tape:
            qml.Rot(0.1, 0.2, 0.3, wires=0)

        new_tape = tape.expand()

        assert len(new_tape.operations) == 3
        assert new_tape.get_parameters() == [0.1, 0.2, 0.3]
        assert new_tape.trainable_params == {0, 1, 2}

        assert isinstance(new_tape.operations[0], qml.RZ)
        assert isinstance(new_tape.operations[1], qml.RY)
        assert isinstance(new_tape.operations[2], qml.RZ)

        # check that modifying the new tape does not affect the old tape

        new_tape.trainable_params = {0}
        new_tape.set_parameters([10])

        assert tape.get_parameters() == [0.1, 0.2, 0.3]
        assert tape.trainable_params == {0, 1, 2}

    def test_decomposition_removing_parameters(self):
        """Test that decompositions which reduce the number of parameters
        on the tape retain tape consistency."""
        with QuantumTape() as tape:
            qml.BasisState(np.array([1]), wires=0)

        new_tape = tape.expand()

        assert len(new_tape.operations) == 1
        assert new_tape.operations[0].name == "PauliX"
        assert new_tape.operations[0].wires.tolist() == [0]
        assert new_tape.num_params == 0
        assert new_tape.get_parameters() == []

        assert isinstance(new_tape.operations[0], qml.PauliX)

    def test_decomposition_adding_parameters(self):
        """Test that decompositions which increase the number of parameters
        on the tape retain tape consistency."""
        with QuantumTape() as tape:
            qml.PauliX(wires=0)

        new_tape = tape.expand()

        assert len(new_tape.operations) == 3

        assert new_tape.operations[0].name == "PhaseShift"
        assert new_tape.operations[1].name == "RX"
        assert new_tape.operations[2].name == "PhaseShift"

        assert new_tape.num_params == 3
        assert new_tape.get_parameters() == [np.pi / 2, np.pi, np.pi / 2]

    def test_nested_tape(self):
        """Test that a nested tape properly expands"""
        with QuantumTape() as tape1:
            with QuantumTape() as tape2:
                op1 = qml.RX(0.543, wires=0)
                op2 = qml.RY(0.1, wires=0)

        assert tape1.num_params == 2
        assert tape1.operations == [tape2]

        new_tape = tape1.expand()
        assert new_tape.num_params == 2
        assert len(new_tape.operations) == 2
        assert isinstance(new_tape.operations[0], qml.RX)
        assert isinstance(new_tape.operations[1], qml.RY)

    def test_nesting_and_decomposition(self):
        """Test an example that contains nested tapes and operation decompositions."""

        with QuantumTape() as tape:
            qml.BasisState(np.array([1, 1]), wires=[0, "a"])

            with QuantumTape() as tape2:
                qml.Rot(0.543, 0.1, 0.4, wires=0)

            qml.CNOT(wires=[0, "a"])
            qml.RY(0.2, wires="a")
            probs(wires=0), probs(wires="a")

        new_tape = tape.expand()
        assert len(new_tape.operations) == 5

    def test_stopping_criterion(self):
        """Test that gates specified in the stop_at
        argument are not expanded."""
        with QuantumTape() as tape:
            qml.U3(0, 1, 2, wires=0)
            qml.Rot(3, 4, 5, wires=0)
            probs(wires=0), probs(wires="a")

        new_tape = tape.expand(stop_at=lambda obj: obj.name in ["Rot"])
        assert len(new_tape.operations) == 4
        assert "Rot" in [i.name for i in new_tape.operations]
        assert not "U3" in [i.name for i in new_tape.operations]

    def test_depth_expansion(self):
        """Test expanding with depth=2"""
        with QuantumTape() as tape:
            # Will be decomposed into PauliX(0), PauliX(0)
            # Each PauliX will then be decomposed into PhaseShift, RX, PhaseShift.
            qml.BasisState(np.array([1, 1]), wires=[0, "a"])

            with QuantumTape() as tape2:
                # will be decomposed into a RZ, RY, RZ
                qml.Rot(0.543, 0.1, 0.4, wires=0)

            qml.CNOT(wires=[0, "a"])
            qml.RY(0.2, wires="a")
            probs(wires=0), probs(wires="a")

        new_tape = tape.expand(depth=2)
        assert len(new_tape.operations) == 11

    def test_stopping_criterion_with_depth(self):
        """Test that gates specified in the stop_at
        argument are not expanded."""
        with QuantumTape() as tape:
            # Will be decomposed into PauliX(0), PauliX(0)
            qml.BasisState(np.array([1, 1]), wires=[0, "a"])

            with QuantumTape() as tape2:
                # will be decomposed into a RZ, RY, RZ
                qml.Rot(0.543, 0.1, 0.4, wires=0)

            qml.CNOT(wires=[0, "a"])
            qml.RY(0.2, wires="a")
            probs(wires=0), probs(wires="a")

        new_tape = tape.expand(depth=2, stop_at=lambda obj: obj.name in ["PauliX"])
        assert len(new_tape.operations) == 7

    def test_measurement_expansion(self):
        """Test that measurement expansion works as expected"""
        with QuantumTape() as tape:
            # expands into 2 PauliX
            qml.BasisState(np.array([1, 1]), wires=[0, "a"])
            qml.CNOT(wires=[0, "a"])
            qml.RY(0.2, wires="a")
            probs(wires=0)
            # expands into RY on wire b
            expval(qml.PauliZ("a") @ qml.Hadamard("b"))
            # expands into QubitUnitary on wire 0
            var(qml.Hermitian(np.array([[1, 2], [2, 4]]), wires=[0]))

        new_tape = tape.expand(expand_measurements=True)

        assert len(new_tape.operations) == 6

        expected = [qml.operation.Probability, qml.operation.Expectation, qml.operation.Variance]
        assert [m.return_type is r for m, r in zip(new_tape.measurements, expected)]

        expected = [None, None, None]
        assert [m.obs is r for m, r in zip(new_tape.measurements, expected)]

        expected = [None, [1, -1, -1, 1], [0, 5]]
        assert [m.eigvals is r for m, r in zip(new_tape.measurements, expected)]


class TestExecution:
    """Tests for tape execution"""

    def test_execute_parameters(self, tol):
        """Test execution works when parameters are both passed and not passed."""
        dev = qml.device("default.qubit", wires=2)
        params = [0.1, 0.2]

        with QuantumTape() as tape:
            qml.RX(params[0], wires=[0])
            qml.RY(params[1], wires=[1])
            qml.CNOT(wires=[0, 1])
            expval(qml.PauliZ(0) @ qml.PauliX(1))

        assert tape.output_dim == 1

        # test execution with no parameters
        res1 = tape.execute(dev)
        assert tape.get_parameters() == params

        # test execution with parameters
        res2 = tape.execute(dev, params=[0.5, 0.6])
        assert tape.get_parameters() == params

        # test setting parameters
        tape.set_parameters(params=[0.5, 0.6])
        res3 = tape.execute(dev)
        assert np.allclose(res2, res3, atol=tol, rtol=0)
        assert not np.allclose(res1, res2, atol=tol, rtol=0)
        assert tape.get_parameters() == [0.5, 0.6]

    def test_no_output_execute(self):
        """Test that tapes with no measurement process return
        an empty list."""
        dev = qml.device("default.qubit", wires=2)
        params = [0.1, 0.2]

        with QuantumTape() as tape:
            qml.RX(params[0], wires=[0])
            qml.RY(params[1], wires=[1])

        res = tape.execute(dev)
        assert res.size == 0
        assert np.all(res == np.array([]))

    def test_incorrect_output_dim_estimate(self):
        """Test that a quantum tape with an incorrect inferred output dimension
        corrects itself after evaluation."""
        dev = qml.device("default.qubit", wires=3)
        params = [1.0, 1.0, 1.0]

        with QuantumTape() as tape:
            qml.RX(params[0], wires=[0])
            qml.RY(params[1], wires=[1])
            qml.RZ(params[2], wires=[2])
            qml.CNOT(wires=[0, 1])
            probs(wires=0)
            probs(wires=[1])

        # estimate output dim should be correct
        assert tape.output_dim == sum([2, 2])

        # modify the output dim
        tape._output_dim = 2

        res = tape.execute(dev)
        assert tape.output_dim == sum([2, 2])

    def test_incorrect_ragged_output_dim_estimate(self):
        """Test that a quantum tape with an incorrect *ragged* output dimension
        estimate corrects itself after evaluation."""
        dev = qml.device("default.qubit", wires=3)
        params = [1.0, 1.0, 1.0]

        with QuantumTape() as tape:
            qml.RX(params[0], wires=[0])
            qml.RY(params[1], wires=[1])
            qml.RZ(params[2], wires=[2])
            qml.CNOT(wires=[0, 1])
            probs(wires=0)
            probs(wires=[1, 2])

        # estimate output dim should be correct
        assert tape.output_dim == sum([2, 4])

        # modify the output dim
        tape._output_dim = 2

        res = tape.execute(dev)
        assert tape.output_dim == sum([2, 4])

    def test_single_expectation_value(self, tol):
        """Tests correct output shape and evaluation for a tape
        with a single expval output"""
        dev = qml.device("default.qubit", wires=2)
        x = 0.543
        y = -0.654

        with QuantumTape() as tape:
            qml.RX(x, wires=[0])
            qml.RY(y, wires=[1])
            qml.CNOT(wires=[0, 1])
            expval(qml.PauliZ(0) @ qml.PauliX(1))

        assert tape.output_dim == 1

        res = tape.execute(dev)
        assert res.shape == (1,)

        expected = np.sin(y) * np.cos(x)
        assert np.allclose(res, expected, atol=tol, rtol=0)

    def test_multiple_expectation_values(self, tol):
        """Tests correct output shape and evaluation for a tape
        with multiple expval outputs"""
        dev = qml.device("default.qubit", wires=2)
        x = 0.543
        y = -0.654

        with QuantumTape() as tape:
            qml.RX(x, wires=[0])
            qml.RY(y, wires=[1])
            qml.CNOT(wires=[0, 1])
            expval(qml.PauliZ(0))
            expval(qml.PauliX(1))

        assert tape.output_dim == 2

        res = tape.execute(dev)
        assert res.shape == (2,)

        expected = [np.cos(x), np.sin(y)]
        assert np.allclose(res, expected, atol=tol, rtol=0)

    def test_var_expectation_values(self, tol):
        """Tests correct output shape and evaluation for a tape
        with expval and var outputs"""
        dev = qml.device("default.qubit", wires=2)
        x = 0.543
        y = -0.654

        with QuantumTape() as tape:
            qml.RX(x, wires=[0])
            qml.RY(y, wires=[1])
            qml.CNOT(wires=[0, 1])
            expval(qml.PauliZ(0))
            var(qml.PauliX(1))

        assert tape.output_dim == 2

        res = tape.execute(dev)
        assert res.shape == (2,)

        expected = [np.cos(x), np.cos(y) ** 2]
        assert np.allclose(res, expected, atol=tol, rtol=0)

    def test_prob_expectation_values(self, tol):
        """Tests correct output shape and evaluation for a tape
        with prob and var outputs"""
        dev = qml.device("default.qubit", wires=2)
        x = 0.543
        y = -0.654

        with QuantumTape() as tape:
            qml.RX(x, wires=[0])
            qml.RY(y, wires=[1])
            qml.CNOT(wires=[0, 1])
            expval(qml.PauliZ(0))
            probs(wires=[0, 1])

        assert tape.output_dim == 5

        res = tape.execute(dev)

        assert isinstance(res[0], float)
        assert np.allclose(res[0], np.cos(x), atol=tol, rtol=0)

        assert isinstance(res[1], np.ndarray)
        assert np.allclose(res[1], np.abs(dev.state) ** 2, atol=tol, rtol=0)

    def test_single_mode_sample(self):
        """Test that there is only one array of values returned
        for a single wire sample"""
        dev = qml.device("default.qubit", wires=2, shots=10)
        x = 0.543
        y = -0.654

        with QuantumTape() as tape:
            qml.RX(x, wires=[0])
            qml.RY(y, wires=[1])
            qml.CNOT(wires=[0, 1])
            sample(qml.PauliZ(0) @ qml.PauliX(1))

        res = tape.execute(dev)
        assert res.shape == (1, 10)

    def test_multiple_samples(self):
        """Test that there is only one array of values returned
        for multiple samples"""
        dev = qml.device("default.qubit", wires=2, shots=10)
        x = 0.543
        y = -0.654

        with QuantumTape() as tape:
            qml.RX(x, wires=[0])
            qml.RY(y, wires=[1])
            qml.CNOT(wires=[0, 1])
            sample(qml.PauliZ(0))
            sample(qml.PauliZ(1))

        res = tape.execute(dev)
        assert res.shape == (2, 10)

    def test_samples_expval(self):
        """Test that multiple arrays of values are returned
        for combinations of samples and statistics"""
        dev = qml.device("default.qubit", wires=2, shots=10)
        x = 0.543
        y = -0.654

        with QuantumTape() as tape:
            qml.RX(x, wires=[0])
            qml.RY(y, wires=[1])
            qml.CNOT(wires=[0, 1])
            sample(qml.PauliZ(0))
            expval(qml.PauliZ(1))

        res = tape.execute(dev)
        assert res[0].shape == (10,)
        assert isinstance(res[1], float)

    def test_decomposition(self, tol):
        """Test decomposition onto a device's supported gate set"""
        dev = qml.device("default.qubit", wires=1)

        with QuantumTape() as tape:
            qml.U3(0.1, 0.2, 0.3, wires=[0])
            expval(qml.PauliZ(0))

        tape = tape.expand(stop_at=lambda obj: obj.name in dev.operations)
        res = tape.execute(dev)
        assert np.allclose(res, np.cos(0.1), atol=tol, rtol=0)


class TestCVExecution:
    """Tests for CV tape execution"""

    def test_single_output_value(self, tol):
        """Tests correct execution and output shape for a CV tape
        with a single expval output"""
        dev = qml.device("default.gaussian", wires=2)
        x = 0.543
        y = -0.654

        with QuantumTape() as tape:
            qml.Displacement(x, 0, wires=[0])
            qml.Squeezing(y, 0, wires=[1])
            qml.Beamsplitter(np.pi / 4, 0, wires=[0, 1])
            expval(qml.NumberOperator(0))

        assert tape.output_dim == 1

        res = tape.execute(dev)
        assert res.shape == (1,)

    def test_multiple_output_values(self, tol):
        """Tests correct output shape and evaluation for a tape
        with multiple measurement types"""
        dev = qml.device("default.gaussian", wires=2)
        x = 0.543
        y = -0.654

        with QuantumTape() as tape:
            qml.Displacement(x, 0, wires=[0])
            qml.Squeezing(y, 0, wires=[1])
            qml.Beamsplitter(np.pi / 4, 0, wires=[0, 1])
            expval(qml.PolyXP(np.diag([0, 1, 0]), wires=0))  # X^2
            var(qml.P(1))

        assert tape.output_dim == 2

        res = tape.execute(dev)
        assert res.shape == (2,)


class TestGradMethod:
    """Tests for parameter gradient methods"""

    def test_non_differentiable(self):
        """Test that a non-differentiable parameter is
        correctly marked"""
        psi = np.array([1, 0, 1, 0]) / np.sqrt(2)

        with QuantumTape() as tape:
            qml.QubitStateVector(psi, wires=[0, 1])
            qml.RX(0.543, wires=[0])
            qml.RY(-0.654, wires=[1])
            qml.CNOT(wires=[0, 1])
            probs(wires=[0, 1])

        assert tape._grad_method(0) is None
        assert tape._grad_method(1) == "F"
        assert tape._grad_method(2) == "F"

        tape._update_gradient_info()

        assert tape._par_info[0]["grad_method"] is None
        assert tape._par_info[1]["grad_method"] == "F"
        assert tape._par_info[2]["grad_method"] == "F"

    def test_independent(self):
        """Test that an independent variable is properly marked
        as having a zero gradient"""

        with QuantumTape() as tape:
            qml.RX(0.543, wires=[0])
            qml.RY(-0.654, wires=[1])
            expval(qml.PauliY(0))

        assert tape._grad_method(0) == "F"
        assert tape._grad_method(1) == "0"

        tape._update_gradient_info()

        assert tape._par_info[0]["grad_method"] == "F"
        assert tape._par_info[1]["grad_method"] == "0"

        # in non-graph mode, it is impossible to determine
        # if a parameter is independent or not
        tape._graph = None
        assert tape._grad_method(1, use_graph=False) == "F"


class TestJacobian:
    """Unit tests for the jacobian method"""

    def test_unknown_grad_method_error(self):
        """Test error raised if gradient method is unknown"""
        tape = QuantumTape()
        with pytest.raises(ValueError, match="Unknown gradient method"):
            tape.jacobian(None, method="unknown method")

    def test_non_differentiable_error(self):
        """Test error raised if attempting to differentiate with
        respect to a non-differentiable argument"""
        psi = np.array([1, 0, 1, 0]) / np.sqrt(2)

        with QuantumTape() as tape:
            qml.QubitStateVector(psi, wires=[0, 1])
            qml.RX(0.543, wires=[0])
            qml.RY(-0.654, wires=[1])
            qml.CNOT(wires=[0, 1])
            probs(wires=[0, 1])

        # by default all parameters are assumed to be trainable
        with pytest.raises(
            ValueError, match=r"Cannot differentiate with respect to parameter\(s\) {0}"
        ):
            tape.jacobian(None)

        # setting trainable parameters avoids this
        tape.trainable_params = {1, 2}
        dev = qml.device("default.qubit", wires=2)
        res = tape.jacobian(dev)
        assert res.shape == (4, 2)

    def test_analytic_method_with_unsupported_params(self):
        """Test that an exception is raised if method="A" but a parameter
        only support finite differences"""
        with QuantumTape() as tape:
            qml.RX(0.543, wires=[0])
            qml.RY(-0.654, wires=[0])
            expval(qml.PauliY(0))

        dev = qml.device("default.qubit", wires=1)

        with pytest.raises(ValueError, match=r"analytic gradient method cannot be used"):
            tape.jacobian(dev, method="analytic")

    def test_analytic_method(self, mocker):
        """Test that calling the Jacobian with method=analytic correctly
        calls the analytic_pd method"""
        mock = mocker.patch("pennylane.beta.tapes.QuantumTape._grad_method")
        mock.return_value = "A"

        with QuantumTape() as tape:
            qml.RX(0.543, wires=[0])
            qml.RY(-0.654, wires=[0])
            expval(qml.PauliY(0))

        dev = qml.device("default.qubit", wires=1)
        tape.analytic_pd = mocker.Mock()
        tape.analytic_pd.return_value = np.array([1.0])

        tape.jacobian(dev, method="analytic")
        assert len(tape.analytic_pd.call_args_list) == 2

    def test_device_method(self, mocker):
        """Test that calling the Jacobian with method=device correctly
        calls the device_pd method"""
        with QuantumTape() as tape:
            qml.RX(0.543, wires=[0])
            qml.RY(-0.654, wires=[0])
            expval(qml.PauliY(0))

        dev = qml.device("default.qubit", wires=1)

        dev.jacobian = mocker.Mock()
        tape.device_pd(dev)
        dev.jacobian.assert_called_once()

        dev.jacobian = mocker.Mock()
        tape.jacobian(dev, method="device")
        dev.jacobian.assert_called_once()

    def test_no_output_execute(self):
        """Test that tapes with no measurement process return
        an empty list."""
        dev = qml.device("default.qubit", wires=2)
        params = [0.1, 0.2]

        with QuantumTape() as tape:
            qml.RX(params[0], wires=[0])
            qml.RY(params[1], wires=[1])

        res = tape.jacobian(dev)
        assert res.size == 0

    def test_incorrect_inferred_output_dim(self):
        """Test that a quantum tape with an incorrect inferred output dimension
        corrects itself when computing the Jacobian."""
        dev = qml.device("default.qubit", wires=3)
        params = [1.0, 1.0, 1.0]

        with QuantumTape() as tape:
            qml.RX(params[0], wires=[0])
            qml.RY(params[1], wires=[1])
            qml.RZ(params[2], wires=[2])
            qml.CNOT(wires=[0, 1])
            probs(wires=0)
            probs(wires=[1])

        # inferred output dim should be correct
        assert tape.output_dim == sum([2, 2])

        # modify the output dim
        tape._output_dim = 2

        res = tape.jacobian(dev, order=2)

        # output dim should be correct
        assert tape.output_dim == sum([2, 2])
        assert res.shape == (4, 3)

    def test_incorrect_ragged_output_dim(self, mocker):
        """Test that a quantum tape with an incorrect inferred *ragged* output dimension
        corrects itself after evaluation."""
        dev = qml.device("default.qubit", wires=3)
        params = [1.0, 1.0, 1.0]

        with QuantumTape() as tape:
            qml.RX(params[0], wires=[0])
            qml.RY(params[1], wires=[1])
            qml.RZ(params[2], wires=[2])
            qml.CNOT(wires=[0, 1])
            probs(wires=0)
            probs(wires=[1, 2])

        # inferred output dim should be correct
        assert tape.output_dim == sum([2, 4])

        # modify the output dim
        tape._output_dim = 2

        res = tape.jacobian(dev, order=2)

        # output dim should be correct
        assert tape.output_dim == sum([2, 4])
        assert res.shape == (6, 3)

    def test_independent_parameter(self, mocker):
        """Test that an independent parameter is skipped
        during the Jacobian computation."""
        numeric_spy = mocker.spy(QuantumTape, "numeric_pd")
        analytic_spy = mocker.spy(QuantumTape, "analytic_pd")

        with QuantumTape() as tape:
            qml.RX(0.543, wires=[0])
            qml.RY(-0.654, wires=[1])
            expval(qml.PauliZ(0))

        dev = qml.device("default.qubit", wires=2)
        res = tape.jacobian(dev)
        assert res.shape == (1, 2)

        # the numeric pd method is only called once
        assert len(numeric_spy.call_args_list) == 1

        # analytic pd should not be called at all
        assert len(analytic_spy.call_args_list) == 0

        # the numeric pd method is only called for parameter 0
        assert numeric_spy.call_args[0] == (tape, 0, dev)

    def test_no_trainable_parameters(self, mocker):
        """Test that if the tape has no trainable parameters, no
        subroutines are called and the returned Jacobian is empty"""
        numeric_spy = mocker.spy(QuantumTape, "numeric_pd")
        analytic_spy = mocker.spy(QuantumTape, "analytic_pd")

        with QuantumTape() as tape:
            qml.RX(0.543, wires=[0])
            qml.RY(-0.654, wires=[1])
            expval(qml.PauliZ(0))

        dev = qml.device("default.qubit", wires=2)
        tape.trainable_params = {}

        res = tape.jacobian(dev)
        assert res.size == 0
        assert np.all(res == np.array([[]]))

        numeric_spy.assert_not_called()
        analytic_spy.assert_not_called()

    def test_y0(self, mocker):
        """Test that if first order finite differences is used, then
        the tape is executed only once using the current parameter
        values."""
        execute_spy = mocker.spy(QuantumTape, "execute_device")
        numeric_spy = mocker.spy(QuantumTape, "numeric_pd")

        with QuantumTape() as tape:
            qml.RX(0.543, wires=[0])
            qml.RY(-0.654, wires=[0])
            expval(qml.PauliZ(0))

        dev = qml.device("default.qubit", wires=2)
        res = tape.jacobian(dev, order=1)

        # the execute device method is called once per parameter,
        # plus one global call
        assert len(execute_spy.call_args_list) == tape.num_params + 1
        assert "y0" in numeric_spy.call_args_list[0][1]
        assert "y0" in numeric_spy.call_args_list[1][1]

    def test_parameters(self, tol):
        """Test Jacobian computation works when parameters are both passed and not passed."""
        dev = qml.device("default.qubit", wires=2)
        params = [0.1, 0.2]

        with QuantumTape() as tape:
            qml.RX(params[0], wires=[0])
            qml.RY(params[1], wires=[1])
            qml.CNOT(wires=[0, 1])
            expval(qml.PauliZ(0) @ qml.PauliX(1))

        # test Jacobian with no parameters
        res1 = tape.jacobian(dev)
        assert tape.get_parameters() == params

        # test Jacobian with parameters
        res2 = tape.jacobian(dev, params=[0.5, 0.6])
        assert tape.get_parameters() == params

        # test setting parameters
        tape.set_parameters(params=[0.5, 0.6])
        res3 = tape.jacobian(dev)
        assert np.allclose(res2, res3, atol=tol, rtol=0)
        assert not np.allclose(res1, res2, atol=tol, rtol=0)
        assert tape.get_parameters() == [0.5, 0.6]

    def test_numeric_pd_no_y0(self, mocker, tol):
        """Test that, if y0 is not passed when calling the numeric_pd method,
        y0 is calculated."""
        execute_spy = mocker.spy(QuantumTape, "execute_device")

        dev = qml.device("default.qubit", wires=2)
        params = [0.1, 0.2]

        with QuantumTape() as tape:
            qml.RX(params[0], wires=[0])
            qml.RY(params[1], wires=[1])
            qml.CNOT(wires=[0, 1])
            expval(qml.PauliZ(0) @ qml.PauliX(1))

        # compute numeric gradient of parameter 0, without passing y0
        res1 = tape.numeric_pd(0, dev)
        assert len(execute_spy.call_args_list) == 2

        # compute y0 in advance
        y0 = tape.execute(dev)
        execute_spy.call_args_list = []
        res2 = tape.numeric_pd(0, dev, y0=y0)
        assert len(execute_spy.call_args_list) == 1
        assert np.allclose(res1, res2, atol=tol, rtol=0)

    def test_numeric_unknown_order(self):
        """Test that an exception is raised if the finite-difference
        order is not supported"""
        dev = qml.device("default.qubit", wires=2)
        params = [0.1, 0.2]

        with QuantumTape() as tape:
            qml.RX(1, wires=[0])
            qml.RY(1, wires=[1])
            qml.RZ(1, wires=[2])
            qml.CNOT(wires=[0, 1])
            expval(qml.PauliZ(0) @ qml.PauliX(1) @ qml.PauliZ(2))
            for k, v in tape._queue.items():
                print(k, v)

        with pytest.raises(ValueError, match="Order must be 1 or 2"):
            tape.jacobian(dev, order=3)


class TestJacobianIntegration:
    """Integration tests for the Jacobian method"""

    def test_ragged_output(self):
        """Test that the Jacobian is correctly returned for a tape
        with ragged output"""
        dev = qml.device("default.qubit", wires=3)
        params = [1.0, 1.0, 1.0]

        with QuantumTape() as tape:
            qml.RX(params[0], wires=[0])
            qml.RY(params[1], wires=[1])
            qml.RZ(params[2], wires=[2])
            qml.CNOT(wires=[0, 1])
            probs(wires=0)
            probs(wires=[1, 2])

        res = tape.jacobian(dev)
        assert res.shape == (6, 3)

    def test_single_expectation_value(self, tol):
        """Tests correct output shape and evaluation for a tape
        with a single expval output"""
        dev = qml.device("default.qubit", wires=2)
        x = 0.543
        y = -0.654

        with QuantumTape() as tape:
            qml.RX(x, wires=[0])
            qml.RY(y, wires=[1])
            qml.CNOT(wires=[0, 1])
            expval(qml.PauliZ(0) @ qml.PauliX(1))

        res = tape.jacobian(dev)
        assert res.shape == (1, 2)

        expected = np.array([[-np.sin(y) * np.sin(x), np.cos(y) * np.cos(x)]])
        assert np.allclose(res, expected, atol=tol, rtol=0)

    def test_multiple_expectation_values(self, tol):
        """Tests correct output shape and evaluation for a tape
        with multiple expval outputs"""
        dev = qml.device("default.qubit", wires=2)
        x = 0.543
        y = -0.654

        with QuantumTape() as tape:
            qml.RX(x, wires=[0])
            qml.RY(y, wires=[1])
            qml.CNOT(wires=[0, 1])
            expval(qml.PauliZ(0))
            expval(qml.PauliX(1))

        res = tape.jacobian(dev)
        assert res.shape == (2, 2)

        expected = np.array([[-np.sin(x), 0], [0, np.cos(y)]])
        assert np.allclose(res, expected, atol=tol, rtol=0)

    def test_var_expectation_values(self, tol):
        """Tests correct output shape and evaluation for a tape
        with expval and var outputs"""
        dev = qml.device("default.qubit", wires=2)
        x = 0.543
        y = -0.654

        with QuantumTape() as tape:
            qml.RX(x, wires=[0])
            qml.RY(y, wires=[1])
            qml.CNOT(wires=[0, 1])
            expval(qml.PauliZ(0))
            var(qml.PauliX(1))

        res = tape.jacobian(dev)
        assert res.shape == (2, 2)

        expected = np.array([[-np.sin(x), 0], [0, -2 * np.cos(y) * np.sin(y)]])
        assert np.allclose(res, expected, atol=tol, rtol=0)

    def test_prob_expectation_values(self, tol):
        """Tests correct output shape and evaluation for a tape
        with prob and expval outputs"""
        dev = qml.device("default.qubit", wires=2)
        x = 0.543
        y = -0.654

        with QuantumTape() as tape:
            qml.RX(x, wires=[0])
            qml.RY(y, wires=[1])
            qml.CNOT(wires=[0, 1])
            expval(qml.PauliZ(0))
            probs(wires=[0, 1])

        res = tape.jacobian(dev)
        assert res.shape == (5, 2)

        expected = (
            np.array(
                [
                    [-2 * np.sin(x), 0],
                    [
                        -(np.cos(y / 2) ** 2 * np.sin(x)),
                        -(np.cos(x / 2) ** 2 * np.sin(y)),
                    ],
                    [
                        -(np.sin(x) * np.sin(y / 2) ** 2),
                        (np.cos(x / 2) ** 2 * np.sin(y)),
                    ],
                    [
                        (np.sin(x) * np.sin(y / 2) ** 2),
                        (np.sin(x / 2) ** 2 * np.sin(y)),
                    ],
                    [
                        (np.cos(y / 2) ** 2 * np.sin(x)),
                        -(np.sin(x / 2) ** 2 * np.sin(y)),
                    ],
                ]
            )
            / 2
        )

        assert np.allclose(res, expected, atol=tol, rtol=0)


class TestJacobianCVIntegration:
    """Intgration tests for the Jacobian method and CV circuits"""

    def test_single_output_value(self, tol):
        """Tests correct Jacobian and output shape for a CV tape
        with a single output"""
        dev = qml.device("default.gaussian", wires=2)
        n = 0.543
        a = -0.654

        with QuantumTape() as tape:
            qml.ThermalState(n, wires=0)
            qml.Displacement(a, 0, wires=0)
            var(qml.NumberOperator(0))

        tape.trainable_params = {0, 1}
        res = tape.jacobian(dev)
        assert res.shape == (1, 2)

        expected = np.array([2 * a ** 2 + 2 * n + 1, 2 * a * (2 * n + 1)])
        assert np.allclose(res, expected, atol=tol, rtol=0)

    def test_multiple_output_values(self, tol):
        """Tests correct output shape and evaluation for a tape
        with multiple outputs"""
        dev = qml.device("default.gaussian", wires=2)
        n = 0.543
        a = -0.654

        with QuantumTape() as tape:
            qml.ThermalState(n, wires=0)
            qml.Displacement(a, 0, wires=0)
            expval(qml.NumberOperator(0))
            var(qml.NumberOperator(0))

        tape.trainable_params = {0, 1}
        res = tape.jacobian(dev)
        assert res.shape == (2, 2)

        expected = np.array([[1, 2 * a], [2 * a ** 2 + 2 * n + 1, 2 * a * (2 * n + 1)]])
        assert np.allclose(res, expected, atol=tol, rtol=0)

    def test_trainable_measurement(self, tol):
        """Test that a trainable measurement can be differentiated"""
        dev = qml.device("default.gaussian", wires=2)
        a = 0.32
        phi = 0.54

        with QuantumTape() as tape:
            qml.Displacement(a, 0, wires=0)
            expval(qml.QuadOperator(phi, wires=0))

        tape.trainable_params = {2}
        res = tape.jacobian(dev)
        expected = np.array([[-2 * a * np.sin(phi)]])
        assert np.allclose(res, expected, atol=tol, rtol=0)
>>>>>>> 1b527eb6
<|MERGE_RESOLUTION|>--- conflicted
+++ resolved
@@ -1,3038 +1,1509 @@
-<<<<<<< HEAD
-# Copyright 2018-2020 Xanadu Quantum Technologies Inc.
-
-# Licensed under the Apache License, Version 2.0 (the "License");
-# you may not use this file except in compliance with the License.
-# You may obtain a copy of the License at
-
-#     http://www.apache.org/licenses/LICENSE-2.0
-
-# Unless required by applicable law or agreed to in writing, software
-# distributed under the License is distributed on an "AS IS" BASIS,
-# WITHOUT WARRANTIES OR CONDITIONS OF ANY KIND, either express or implied.
-# See the License for the specific language governing permissions and
-# limitations under the License.
-"""Unit tests for the QuantumTape"""
-import pytest
-import numpy as np
-
-import pennylane as qml
-from pennylane.beta.tapes import QuantumTape, NewCircuitGraph
-from pennylane.beta.queuing import expval, var, sample, probs, MeasurementProcess
-
-
-def TestOperationMonkeypatching():
-    """Test that operations are monkeypatched only within the quantum tape"""
-    with QuantumTape() as tape:
-        op = qml.RX(0.432, wires=0)
-        obs = qml.PauliX(wires="a")
-        measure = expval(qml.PauliX(wires="a"))
-
-    assert tape.operations == [op]
-    assert tape.observables == [obs]
-
-    # now create an old QNode
-    dev = qml.device("default.qubit", wires=[0, "a"])
-
-    @qml.qnode(dev)
-    def func(x):
-        global op
-        op = qml.RX(x, wires=0)
-        return qml.expval(qml.PauliX(wires="a"))
-
-    # this should evaluate without error
-    func(0.432)
-
-    assert func.circuit.operations == [op]
-
-
-class TestConstruction:
-    """Test for queuing and construction"""
-
-    @pytest.fixture
-    def make_tape(self):
-        ops = []
-        obs = []
-
-        with QuantumTape() as tape:
-            ops += [qml.RX(0.432, wires=0)]
-            ops += [qml.Rot(0.543, 0, 0.23, wires=0)]
-            ops += [qml.CNOT(wires=[0, "a"])]
-            ops += [qml.RX(0.133, wires=4)]
-            obs += [qml.PauliX(wires="a")]
-            expval(obs[0])
-            obs += [probs(wires=[0, "a"])]
-
-        return tape, ops, obs
-
-    def test_qubit_queuing(self, make_tape):
-        """Test that qubit quantum operations correctly queue"""
-        tape, ops, obs = make_tape
-
-        assert len(tape.queue) == 7
-        assert tape.operations == ops
-        assert tape.observables == obs
-        assert tape.output_dim == 5
-        assert tape.interface is None
-
-        assert tape.wires == qml.wires.Wires([0, "a", 4])
-        assert tape._output_dim == len(obs[0].wires) + 2 ** len(obs[1].wires)
-
-    def test_observable_processing(self, make_tape):
-        """Test that observables are processed correctly"""
-        tape, ops, obs = make_tape
-
-        # test that the internal tape._measurements list is created properly
-        assert isinstance(tape._measurements[0], MeasurementProcess)
-        assert tape._measurements[0].return_type == qml.operation.Expectation
-        assert tape._measurements[0].obs == obs[0]
-
-        assert isinstance(tape._measurements[1], MeasurementProcess)
-        assert tape._measurements[1].return_type == qml.operation.Probability
-
-        # test the public observables property
-        assert len(tape.observables) == 2
-        assert tape.observables[0].name == "PauliX"
-        assert tape.observables[1].return_type == qml.operation.Probability
-
-        # test the public measurements property
-        assert len(tape.measurements) == 2
-        assert all(isinstance(m, MeasurementProcess) for m in tape.measurements)
-        assert tape.observables[0].return_type == qml.operation.Expectation
-        assert tape.observables[1].return_type == qml.operation.Probability
-
-    def test_tensor_observables_matmul(self):
-        """Test that tensor observables are correctly processed from the annotated
-        queue. Here, we test multiple tensor observables constructed via matmul."""
-
-        with QuantumTape() as tape:
-            op = qml.RX(1.0, wires=0)
-            t_obs1 = qml.PauliZ(0) @ qml.PauliX(1)
-            t_obs2 = t_obs1 @ qml.PauliZ(3)
-            m = expval(t_obs2)
-
-        assert tape.operations == [op]
-        assert tape.observables == [t_obs2]
-        assert tape.measurements[0].return_type is qml.operation.Expectation
-        assert tape.measurements[0].obs is t_obs2
-
-    def test_tensor_observables_rmatmul(self):
-        """Test that tensor observables are correctly processed from the annotated
-        queue. Here, we test multiple tensor observables constructed via matmul
-        with the observable occuring on the left hand side."""
-
-        with QuantumTape() as tape:
-            op = qml.RX(1.0, wires=0)
-            t_obs1 = qml.PauliZ(1) @ qml.PauliX(0)
-            t_obs2 = qml.Hadamard(2) @ t_obs1
-            m = expval(t_obs2)
-
-        assert tape.operations == [op]
-        assert tape.observables == [t_obs2]
-        assert tape.measurements[0].return_type is qml.operation.Expectation
-        assert tape.measurements[0].obs is t_obs2
-
-    def test_tensor_observables_tensor_init(self):
-        """Test that tensor observables are correctly processed from the annotated
-        queue. Here, we test multiple tensor observables constructed via explicit
-        Tensor creation."""
-
-        with QuantumTape() as tape:
-            op = qml.RX(1.0, wires=0)
-            t_obs1 = qml.PauliZ(1) @ qml.PauliX(0)
-            t_obs2 = qml.operation.Tensor(t_obs1, qml.Hadamard(2))
-            m = expval(t_obs2)
-
-        assert tape.operations == [op]
-        assert tape.observables == [t_obs2]
-        assert tape.measurements[0].return_type is qml.operation.Expectation
-        assert tape.measurements[0].obs is t_obs2
-
-    def test_tensor_observables_tensor_matmul(self):
-        """Test that tensor observables are correctly processed from the annotated
-        queue". Here, wetest multiple tensor observables constructed via matmul
-        between two tensor observables."""
-
-        with QuantumTape() as tape:
-            op = qml.RX(1.0, wires=0)
-            t_obs1 = qml.PauliZ(0) @ qml.PauliX(1)
-            t_obs2 = qml.PauliY(2) @ qml.PauliZ(3)
-            t_obs = t_obs1 @ t_obs2
-            m = var(t_obs)
-
-        assert tape.operations == [op]
-        assert tape.observables == [t_obs]
-        assert tape.measurements[0].return_type is qml.operation.Variance
-        assert tape.measurements[0].obs is t_obs
-
-    def test_parameter_info(self, make_tape):
-        """Test that parameter information is correctly extracted"""
-        tape, ops, obs = make_tape
-        tape._update_gradient_info()
-        assert tape._trainable_params == set(range(5))
-        assert tape._par_info == {
-            0: {"op": ops[0], "p_idx": 0, "grad_method": "F"},
-            1: {"op": ops[1], "p_idx": 0, "grad_method": "F"},
-            2: {"op": ops[1], "p_idx": 1, "grad_method": "F"},
-            3: {"op": ops[1], "p_idx": 2, "grad_method": "F"},
-            4: {"op": ops[3], "p_idx": 0, "grad_method": "0"},
-        }
-
-    def test_qubit_diagonalization(self, make_tape):
-        """Test that qubit diagonalization works as expected"""
-        tape, ops, obs = make_tape
-
-        obs_rotations = [o.diagonalizing_gates() for o in obs]
-        obs_rotations = [item for sublist in obs_rotations for item in sublist]
-
-        for o1, o2 in zip(tape.diagonalizing_gates, obs_rotations):
-            assert isinstance(o1, o2.__class__)
-            assert o1.wires == o2.wires
-
-    def test_tensor_process_queuing(self):
-        """Test that tensors are correctly queued"""
-        with QuantumTape() as tape:
-            A = qml.PauliX(wires=0)
-            B = qml.PauliZ(wires=1)
-            C = A @ B
-            D = expval(C)
-
-        assert len(tape.queue) == 4
-        assert not tape.operations
-        assert tape.measurements == [D]
-        assert tape.observables == [C]
-        assert tape.output_dim == 1
-
-    def test_multiple_contexts(self):
-        """Test multiple contexts with a single tape."""
-        ops = []
-        obs = []
-
-        with QuantumTape() as tape:
-            ops += [qml.RX(0.432, wires=0)]
-
-        a = qml.Rot(0.543, 0, 0.23, wires=1)
-        b = qml.CNOT(wires=[2, "a"])
-
-        with tape:
-            ops += [qml.RX(0.133, wires=0)]
-            obs += [qml.PauliX(wires="a")]
-            expval(obs[0])
-            obs += [probs(wires=[0, "a"])]
-
-        assert len(tape.queue) == 5
-        assert tape.operations == ops
-        assert tape.observables == obs
-        assert tape.output_dim == 5
-
-        assert a not in tape.operations
-        assert b not in tape.operations
-
-        assert tape.wires == qml.wires.Wires([0, "a"])
-
-    def test_state_preparation(self):
-        """Test that state preparations are correctly processed"""
-        params = [np.array([1, 0, 1, 0]) / np.sqrt(2), 1]
-
-        with QuantumTape() as tape:
-            A = qml.QubitStateVector(params[0], wires=[0, 1])
-            B = qml.RX(params[1], wires=0)
-            expval(qml.PauliZ(wires=1))
-
-        assert tape.operations == [A, B]
-        assert tape._prep == [A]
-        assert tape.get_parameters() == params
-
-    def test_state_preparation_error(self):
-        """Test that an exception is raised if a state preparation comes
-        after a quantum operation"""
-        with pytest.raises(ValueError, match="must occur prior to any quantum"):
-            with QuantumTape() as tape:
-                B = qml.PauliX(wires=0)
-                qml.BasisState(np.array([0, 1]), wires=[0, 1])
-
-    def test_measurement_before_operation(self):
-        """Test that an exception is raised if a measurement occurs before a operation"""
-
-        with pytest.raises(ValueError, match="must occur prior to any measurements"):
-            with QuantumTape() as tape:
-                expval(qml.PauliZ(wires=1))
-                qml.RX(0.5, wires=0)
-                expval(qml.PauliZ(wires=1))
-
-    def test_observable_with_no_measurement(self):
-        """Test that an exception is raised if an observable is used without a measurement"""
-
-        with pytest.raises(ValueError, match="does not have a measurement type specified"):
-            with QuantumTape() as tape:
-                qml.RX(0.5, wires=0)
-                qml.Hermitian(np.array([[0, 1], [1, 0]]), wires=1)
-                expval(qml.PauliZ(wires=1))
-
-        with pytest.raises(ValueError, match="does not have a measurement type specified"):
-            with QuantumTape() as tape:
-                qml.RX(0.5, wires=0)
-                qml.PauliX(wires=0) @ qml.PauliY(wires=1)
-                expval(qml.PauliZ(wires=1))
-
-    def test_sampling(self):
-        """Test that the tape correctly marks itself as returning samples"""
-        with QuantumTape() as tape:
-            expval(qml.PauliZ(wires=1))
-
-        assert not tape.is_sampled
-
-        with QuantumTape() as tape:
-            sample(qml.PauliZ(wires=0))
-
-        assert tape.is_sampled
-
-
-class TestGraph:
-    """Tests involving graph creation"""
-
-    def test_graph_creation(self, mocker):
-        """Test that the circuit graph is correctly created"""
-        spy = mocker.spy(NewCircuitGraph, "__init__")
-
-        with QuantumTape() as tape:
-            op = qml.RX(1.0, wires=0)
-            obs = qml.PauliZ(1)
-            expval(obs)
-
-        # graph has not yet been created
-        assert tape._graph is None
-        spy.assert_not_called()
-
-        # requesting the graph creates it
-        g = tape.graph
-        assert g.operations == [op]
-        assert g.observables == [obs]
-        assert tape._graph is not None
-        spy.assert_called_once()
-
-        # calling the graph property again does
-        # not reconstruct the graph
-        g2 = tape.graph
-        assert g2 is g
-        spy.assert_called_once()
-
-
-class TestParameters:
-    """Tests for parameter processing, setting, and manipulation"""
-
-    @pytest.fixture
-    def make_tape(self):
-        params = [0.432, 0.123, 0.546, 0.32, 0.76]
-
-        with QuantumTape() as tape:
-            qml.RX(params[0], wires=0)
-            qml.Rot(*params[1:4], wires=0)
-            qml.CNOT(wires=[0, "a"])
-            qml.RX(params[4], wires=4)
-            expval(qml.PauliX(wires="a"))
-            probs(wires=[0, "a"])
-
-        return tape, params
-
-    def test_parameter_processing(self, make_tape):
-        """Test that parameters are correctly counted and processed"""
-        tape, params = make_tape
-        assert tape.num_params == len(params)
-        assert tape.trainable_params == set(range(len(params)))
-        assert tape.get_parameters() == params
-
-    def test_set_trainable_params(self, make_tape):
-        """Test that setting trainable parameters works as expected"""
-        tape, params = make_tape
-        trainable = {0, 2, 3}
-        tape.trainable_params = trainable
-        assert tape._trainable_params == trainable
-        assert tape.num_params == 3
-        assert tape.get_parameters() == [params[i] for i in tape.trainable_params]
-
-        # add additional trainable parameters
-        trainable = {1, 2, 3, 4}
-        tape.trainable_params = trainable
-        assert tape._trainable_params == trainable
-        assert tape.num_params == 4
-        assert tape.get_parameters() == [params[i] for i in tape.trainable_params]
-
-    def test_changing_params(self, make_tape):
-        """Test that changing trainable parameters works as expected"""
-        tape, params = make_tape
-        trainable = {0, 2, 3}
-        tape.trainable_params = trainable
-        assert tape._trainable_params == trainable
-        assert tape.num_params == 3
-        assert tape.get_parameters() == [params[i] for i in tape.trainable_params]
-        assert tape.get_parameters(trainable_only=False) == params
-
-    def test_set_trainable_params_error(self, make_tape):
-        """Test that exceptions are raised if incorrect parameters
-        are set as trainable"""
-        tape, _ = make_tape
-
-        with pytest.raises(ValueError, match="must be positive integers"):
-            tape.trainable_params = {-1, 0}
-
-        with pytest.raises(ValueError, match="must be positive integers"):
-            tape.trainable_params = {0.5}
-
-        with pytest.raises(ValueError, match="has at most 5 parameters"):
-            tape.trainable_params = {0, 7}
-
-    def test_setting_parameters(self, make_tape):
-        """Test that parameters are correctly modified after construction"""
-        tape, params = make_tape
-        new_params = [0.6543, -0.654, 0, 0.3, 0.6]
-
-        tape.set_parameters(new_params)
-
-        for pinfo, pval in zip(tape._par_info.values(), new_params):
-            assert pinfo["op"].data[pinfo["p_idx"]] == pval
-
-        assert tape.get_parameters() == new_params
-
-        new_params = [0.1, -0.2, 1, 5, 0]
-        tape.data = new_params
-
-        for pinfo, pval in zip(tape._par_info.values(), new_params):
-            assert pinfo["op"].data[pinfo["p_idx"]] == pval
-
-        assert tape.get_parameters() == new_params
-
-    def test_setting_free_parameters(self, make_tape):
-        """Test that free parameters are correctly modified after construction"""
-        tape, params = make_tape
-        new_params = [-0.654, 0.3]
-
-        tape.trainable_params = {1, 3}
-        tape.set_parameters(new_params)
-
-        count = 0
-        for idx, pinfo in tape._par_info.items():
-            if idx in tape.trainable_params:
-                assert pinfo["op"].data[pinfo["p_idx"]] == new_params[count]
-                count += 1
-            else:
-                assert pinfo["op"].data[pinfo["p_idx"]] == params[idx]
-
-        assert tape.get_parameters(trainable_only=False) == [
-            params[0],
-            new_params[0],
-            params[2],
-            new_params[1],
-            params[4],
-        ]
-
-    def test_setting_all_parameters(self, make_tape):
-        """Test that all parameters are correctly modified after construction"""
-        tape, params = make_tape
-        new_params = [0.6543, -0.654, 0, 0.3, 0.6]
-
-        tape.trainable_params = {1, 3}
-        tape.set_parameters(new_params, trainable_only=False)
-
-        for pinfo, pval in zip(tape._par_info.values(), new_params):
-            assert pinfo["op"].data[pinfo["p_idx"]] == pval
-
-        assert tape.get_parameters(trainable_only=False) == new_params
-
-    def test_setting_parameters_error(self, make_tape):
-        """Test that exceptions are raised if incorrect parameters
-        are attempted to be set"""
-        tape, _ = make_tape
-
-        with pytest.raises(ValueError, match="Number of provided parameters does not match"):
-            tape.set_parameters([0.54])
-
-        with pytest.raises(ValueError, match="Number of provided parameters does not match"):
-            tape.trainable_params = {2, 3}
-            tape.set_parameters([0.54, 0.54, 0.123])
-
-    def test_array_parameter(self):
-        """Test that array parameters integrate properly"""
-        a = np.array([1, 1, 0, 0]) / np.sqrt(2)
-        params = [a, 0.32, 0.76, 1.0]
-
-        with QuantumTape() as tape:
-            op = qml.QubitStateVector(params[0], wires=0)
-            qml.Rot(params[1], params[2], params[3], wires=0)
-
-        assert tape.num_params == len(params)
-        assert tape.get_parameters() == params
-
-        b = np.array([0, 1, 0, 0])
-        new_params = [b, 0.543, 0.654, 0.123]
-        tape.set_parameters(new_params)
-        assert tape.get_parameters() == new_params
-
-        assert np.all(op.data[0] == b)
-
-    def test_measurement_parameter(self):
-        """Test that measurement parameters integrate properly"""
-        H = np.array([[1, 0], [0, -1]])
-        params = [0.32, 0.76, 1.0, H]
-
-        with QuantumTape() as tape:
-            qml.Rot(params[0], params[1], params[2], wires=0)
-            obs = qml.Hermitian(params[3], wires=0)
-            expval(obs)
-
-        assert tape.num_params == len(params)
-        assert tape.get_parameters() == params
-
-        H2 = np.array([[0, 1], [1, 1]])
-        new_params = [0.543, 0.654, 0.123, H2]
-        tape.set_parameters(new_params)
-        assert tape.get_parameters() == new_params
-
-        assert np.all(obs.data[0] == H2)
-
-
-class TestInverse:
-    """Tests for tape inversion"""
-
-    def test_inverse(self):
-        """Test that inversion works as expected"""
-        init_state = np.array([1, 1])
-        p = [0.1, 0.2, 0.3, 0.4]
-
-        with QuantumTape() as tape:
-            prep = qml.BasisState(init_state, wires=[0, "a"])
-            ops = [qml.RX(p[0], wires=0), qml.Rot(*p[1:], wires=0).inv(), qml.CNOT(wires=[0, "a"])]
-            m1 = probs(wires=0)
-            m2 = probs(wires="a")
-
-        tape.inv()
-
-        # check that operation order is reversed
-        assert tape.operations == [prep] + ops[::-1]
-
-        # check that operations are inverted
-        assert ops[0].inverse
-        assert not ops[1].inverse
-        assert ops[2].inverse
-
-        # check that parameter order has reversed
-        print(tape.get_parameters())
-        print([init_state, p[1], p[2], p[3], p[0]])
-        assert tape.get_parameters() == [init_state, p[1], p[2], p[3], p[0]]
-
-    def test_parameter_transforms(self):
-        """Test that inversion correctly changes trainable parameters"""
-        init_state = np.array([1, 1])
-        p = [0.1, 0.2, 0.3, 0.4]
-
-        with QuantumTape() as tape:
-            prep = qml.BasisState(init_state, wires=[0, "a"])
-            ops = [qml.RX(p[0], wires=0), qml.Rot(*p[1:], wires=0).inv(), qml.CNOT(wires=[0, "a"])]
-            m1 = probs(wires=0)
-            m2 = probs(wires="a")
-
-        tape.trainable_params = {1, 2}
-        tape.inv()
-
-        # check that operation order is reversed
-        assert tape.trainable_params == {1, 4}
-        assert tape.get_parameters() == [p[1], p[0]]
-
-        # undo the inverse
-        tape.inv()
-        assert tape.trainable_params == {1, 2}
-        assert tape.get_parameters() == [p[0], p[1]]
-        assert tape._ops == ops
-
-
-class TestExpand:
-    """Tests for tape expansion"""
-
-    def test_decomposition(self):
-        """Test expanding a tape with operations that have decompositions"""
-        with QuantumTape() as tape:
-            qml.Rot(0.1, 0.2, 0.3, wires=0)
-
-        new_tape = tape.expand()
-
-        assert len(new_tape.operations) == 3
-        assert new_tape.get_parameters() == [0.1, 0.2, 0.3]
-        assert new_tape.trainable_params == {0, 1, 2}
-
-        assert isinstance(new_tape.operations[0], qml.RZ)
-        assert isinstance(new_tape.operations[1], qml.RY)
-        assert isinstance(new_tape.operations[2], qml.RZ)
-
-        # check that modifying the new tape does not affect the old tape
-
-        new_tape.trainable_params = {0}
-        new_tape.set_parameters([10])
-
-        assert tape.get_parameters() == [0.1, 0.2, 0.3]
-        assert tape.trainable_params == {0, 1, 2}
-
-    def test_decomposition_removing_parameters(self):
-        """Test that decompositions which reduce the number of parameters
-        on the tape retain tape consistency."""
-        with QuantumTape() as tape:
-            qml.BasisState(np.array([1]), wires=0)
-
-        new_tape = tape.expand()
-
-        assert len(new_tape.operations) == 1
-        assert new_tape.operations[0].name == "PauliX"
-        assert new_tape.operations[0].wires.tolist() == [0]
-        assert new_tape.num_params == 0
-        assert new_tape.get_parameters() == []
-
-        assert isinstance(new_tape.operations[0], qml.PauliX)
-
-    def test_decomposition_adding_parameters(self):
-        """Test that decompositions which increase the number of parameters
-        on the tape retain tape consistency."""
-        with QuantumTape() as tape:
-            qml.PauliX(wires=0)
-
-        new_tape = tape.expand()
-
-        assert len(new_tape.operations) == 3
-
-        assert new_tape.operations[0].name == "PhaseShift"
-        assert new_tape.operations[1].name == "RX"
-        assert new_tape.operations[2].name == "PhaseShift"
-
-        assert new_tape.num_params == 3
-        assert new_tape.get_parameters() == [np.pi / 2, np.pi, np.pi / 2]
-
-    def test_nested_tape(self):
-        """Test that a nested tape properly expands"""
-        with QuantumTape() as tape1:
-            with QuantumTape() as tape2:
-                op1 = qml.RX(0.543, wires=0)
-                op2 = qml.RY(0.1, wires=0)
-
-        assert tape1.num_params == 2
-        assert tape1.operations == [tape2]
-
-        new_tape = tape1.expand()
-        assert new_tape.num_params == 2
-        assert len(new_tape.operations) == 2
-        assert isinstance(new_tape.operations[0], qml.RX)
-        assert isinstance(new_tape.operations[1], qml.RY)
-
-    def test_nesting_and_decomposition(self):
-        """Test an example that contains nested tapes and operation decompositions."""
-
-        with QuantumTape() as tape:
-            qml.BasisState(np.array([1, 1]), wires=[0, "a"])
-
-            with QuantumTape() as tape2:
-                qml.Rot(0.543, 0.1, 0.4, wires=0)
-
-            qml.CNOT(wires=[0, "a"])
-            qml.RY(0.2, wires="a")
-            probs(wires=0), probs(wires="a")
-
-        new_tape = tape.expand()
-        assert len(new_tape.operations) == 5
-
-    def test_stopping_criterion(self):
-        """Test that gates specified in the stop_at
-        argument are not expanded."""
-        with QuantumTape() as tape:
-            qml.U3(0, 1, 2, wires=0)
-            qml.Rot(3, 4, 5, wires=0)
-            probs(wires=0), probs(wires="a")
-
-        new_tape = tape.expand(stop_at=lambda obj: obj.name in ["Rot"])
-        assert len(new_tape.operations) == 4
-        assert "Rot" in [i.name for i in new_tape.operations]
-        assert not "U3" in [i.name for i in new_tape.operations]
-
-    def test_depth_expansion(self):
-        """Test expanding with depth=2"""
-        with QuantumTape() as tape:
-            # Will be decomposed into PauliX(0), PauliX(0)
-            # Each PauliX will then be decomposed into PhaseShift, RX, PhaseShift.
-            qml.BasisState(np.array([1, 1]), wires=[0, "a"])
-
-            with QuantumTape() as tape2:
-                # will be decomposed into a RZ, RY, RZ
-                qml.Rot(0.543, 0.1, 0.4, wires=0)
-
-            qml.CNOT(wires=[0, "a"])
-            qml.RY(0.2, wires="a")
-            probs(wires=0), probs(wires="a")
-
-        new_tape = tape.expand(depth=2)
-        assert len(new_tape.operations) == 11
-
-    def test_stopping_criterion_with_depth(self):
-        """Test that gates specified in the stop_at
-        argument are not expanded."""
-        with QuantumTape() as tape:
-            # Will be decomposed into PauliX(0), PauliX(0)
-            qml.BasisState(np.array([1, 1]), wires=[0, "a"])
-
-            with QuantumTape() as tape2:
-                # will be decomposed into a RZ, RY, RZ
-                qml.Rot(0.543, 0.1, 0.4, wires=0)
-
-            qml.CNOT(wires=[0, "a"])
-            qml.RY(0.2, wires="a")
-            probs(wires=0), probs(wires="a")
-
-        new_tape = tape.expand(depth=2, stop_at=lambda obj: obj.name in ["PauliX"])
-        assert len(new_tape.operations) == 7
-
-    def test_measurement_expansion(self):
-        """Test that measurement expansion works as expected"""
-        with QuantumTape() as tape:
-            # expands into 2 PauliX
-            qml.BasisState(np.array([1, 1]), wires=[0, "a"])
-            qml.CNOT(wires=[0, "a"])
-            qml.RY(0.2, wires="a")
-            probs(wires=0)
-            # expands into RY on wire b
-            expval(qml.PauliZ("a") @ qml.Hadamard("b"))
-            # expands into QubitUnitary on wire 0
-            var(qml.Hermitian(np.array([[1, 2], [2, 4]]), wires=[0]))
-
-        new_tape = tape.expand(expand_measurements=True)
-
-        assert len(new_tape.operations) == 6
-
-        expected = [qml.operation.Probability, qml.operation.Expectation, qml.operation.Variance]
-        assert [m.return_type is r for m, r in zip(new_tape.measurements, expected)]
-
-        expected = [None, None, None]
-        assert [m.obs is r for m, r in zip(new_tape.measurements, expected)]
-
-        expected = [None, [1, -1, -1, 1], [0, 5]]
-        assert [m.eigvals is r for m, r in zip(new_tape.measurements, expected)]
-
-
-class TestExecution:
-    """Tests for tape execution"""
-
-    def test_execute_parameters(self, tol):
-        """Test execution works when parameters are both passed and not passed."""
-        dev = qml.device("default.qubit", wires=2)
-        params = [0.1, 0.2]
-
-        with QuantumTape() as tape:
-            qml.RX(params[0], wires=[0])
-            qml.RY(params[1], wires=[1])
-            qml.CNOT(wires=[0, 1])
-            expval(qml.PauliZ(0) @ qml.PauliX(1))
-
-        assert tape.output_dim == 1
-
-        # test execution with no parameters
-        res1 = tape.execute(dev)
-        assert tape.get_parameters() == params
-
-        # test execution with parameters
-        res2 = tape.execute(dev, params=[0.5, 0.6])
-        assert tape.get_parameters() == params
-
-        # test setting parameters
-        tape.set_parameters(params=[0.5, 0.6])
-        res3 = tape.execute(dev)
-        assert np.allclose(res2, res3, atol=tol, rtol=0)
-        assert not np.allclose(res1, res2, atol=tol, rtol=0)
-        assert tape.get_parameters() == [0.5, 0.6]
-
-    def test_no_output_execute(self):
-        """Test that tapes with no measurement process return
-        an empty list."""
-        dev = qml.device("default.qubit", wires=2)
-        params = [0.1, 0.2]
-
-        with QuantumTape() as tape:
-            qml.RX(params[0], wires=[0])
-            qml.RY(params[1], wires=[1])
-
-        res = tape.execute(dev)
-        assert res.size == 0
-        assert np.all(res == np.array([]))
-
-    def test_incorrect_output_dim_estimate(self):
-        """Test that a quantum tape with an incorrect inferred output dimension
-        corrects itself after evaluation."""
-        dev = qml.device("default.qubit", wires=3)
-        params = [1.0, 1.0, 1.0]
-
-        with QuantumTape() as tape:
-            qml.RX(params[0], wires=[0])
-            qml.RY(params[1], wires=[1])
-            qml.RZ(params[2], wires=[2])
-            qml.CNOT(wires=[0, 1])
-            probs(wires=0)
-            probs(wires=[1])
-
-        # estimate output dim should be correct
-        assert tape.output_dim == sum([2, 2])
-
-        # modify the output dim
-        tape._output_dim = 2
-
-        res = tape.execute(dev)
-        assert tape.output_dim == sum([2, 2])
-
-    def test_incorrect_ragged_output_dim_estimate(self):
-        """Test that a quantum tape with an incorrect *ragged* output dimension
-        estimate corrects itself after evaluation."""
-        dev = qml.device("default.qubit", wires=3)
-        params = [1.0, 1.0, 1.0]
-
-        with QuantumTape() as tape:
-            qml.RX(params[0], wires=[0])
-            qml.RY(params[1], wires=[1])
-            qml.RZ(params[2], wires=[2])
-            qml.CNOT(wires=[0, 1])
-            probs(wires=0)
-            probs(wires=[1, 2])
-
-        # estimate output dim should be correct
-        assert tape.output_dim == sum([2, 4])
-
-        # modify the output dim
-        tape._output_dim = 2
-
-        res = tape.execute(dev)
-        assert tape.output_dim == sum([2, 4])
-
-    def test_single_expectation_value(self, tol):
-        """Tests correct output shape and evaluation for a tape
-        with a single expval output"""
-        dev = qml.device("default.qubit", wires=2)
-        x = 0.543
-        y = -0.654
-
-        with QuantumTape() as tape:
-            qml.RX(x, wires=[0])
-            qml.RY(y, wires=[1])
-            qml.CNOT(wires=[0, 1])
-            expval(qml.PauliZ(0) @ qml.PauliX(1))
-
-        assert tape.output_dim == 1
-
-        res = tape.execute(dev)
-        assert res.shape == (1,)
-
-        expected = np.sin(y) * np.cos(x)
-        assert np.allclose(res, expected, atol=tol, rtol=0)
-
-    def test_multiple_expectation_values(self, tol):
-        """Tests correct output shape and evaluation for a tape
-        with multiple expval outputs"""
-        dev = qml.device("default.qubit", wires=2)
-        x = 0.543
-        y = -0.654
-
-        with QuantumTape() as tape:
-            qml.RX(x, wires=[0])
-            qml.RY(y, wires=[1])
-            qml.CNOT(wires=[0, 1])
-            expval(qml.PauliZ(0))
-            expval(qml.PauliX(1))
-
-        assert tape.output_dim == 2
-
-        res = tape.execute(dev)
-        assert res.shape == (2,)
-
-        expected = [np.cos(x), np.sin(y)]
-        assert np.allclose(res, expected, atol=tol, rtol=0)
-
-    def test_var_expectation_values(self, tol):
-        """Tests correct output shape and evaluation for a tape
-        with expval and var outputs"""
-        dev = qml.device("default.qubit", wires=2)
-        x = 0.543
-        y = -0.654
-
-        with QuantumTape() as tape:
-            qml.RX(x, wires=[0])
-            qml.RY(y, wires=[1])
-            qml.CNOT(wires=[0, 1])
-            expval(qml.PauliZ(0))
-            var(qml.PauliX(1))
-
-        assert tape.output_dim == 2
-
-        res = tape.execute(dev)
-        assert res.shape == (2,)
-
-        expected = [np.cos(x), np.cos(y) ** 2]
-        assert np.allclose(res, expected, atol=tol, rtol=0)
-
-    def test_prob_expectation_values(self, tol):
-        """Tests correct output shape and evaluation for a tape
-        with prob and var outputs"""
-        dev = qml.device("default.qubit", wires=2)
-        x = 0.543
-        y = -0.654
-
-        with QuantumTape() as tape:
-            qml.RX(x, wires=[0])
-            qml.RY(y, wires=[1])
-            qml.CNOT(wires=[0, 1])
-            expval(qml.PauliZ(0))
-            probs(wires=[0, 1])
-
-        assert tape.output_dim == 5
-
-        res = tape.execute(dev)
-
-        assert isinstance(res[0], float)
-        assert np.allclose(res[0], np.cos(x), atol=tol, rtol=0)
-
-        assert isinstance(res[1], np.ndarray)
-        assert np.allclose(res[1], np.abs(dev.state) ** 2, atol=tol, rtol=0)
-
-    def test_single_mode_sample(self):
-        """Test that there is only one array of values returned
-        for a single wire sample"""
-        dev = qml.device("default.qubit", wires=2, shots=10)
-        x = 0.543
-        y = -0.654
-
-        with QuantumTape() as tape:
-            qml.RX(x, wires=[0])
-            qml.RY(y, wires=[1])
-            qml.CNOT(wires=[0, 1])
-            sample(qml.PauliZ(0) @ qml.PauliX(1))
-
-        res = tape.execute(dev)
-        assert res.shape == (1, 10)
-
-    def test_multiple_samples(self):
-        """Test that there is only one array of values returned
-        for multiple samples"""
-        dev = qml.device("default.qubit", wires=2, shots=10)
-        x = 0.543
-        y = -0.654
-
-        with QuantumTape() as tape:
-            qml.RX(x, wires=[0])
-            qml.RY(y, wires=[1])
-            qml.CNOT(wires=[0, 1])
-            sample(qml.PauliZ(0))
-            sample(qml.PauliZ(1))
-
-        res = tape.execute(dev)
-        assert res.shape == (2, 10)
-
-    def test_samples_expval(self):
-        """Test that multiple arrays of values are returned
-        for combinations of samples and statistics"""
-        dev = qml.device("default.qubit", wires=2, shots=10)
-        x = 0.543
-        y = -0.654
-
-        with QuantumTape() as tape:
-            qml.RX(x, wires=[0])
-            qml.RY(y, wires=[1])
-            qml.CNOT(wires=[0, 1])
-            sample(qml.PauliZ(0))
-            expval(qml.PauliZ(1))
-
-        res = tape.execute(dev)
-        assert res[0].shape == (10,)
-        assert isinstance(res[1], float)
-
-    def test_decomposition(self, tol):
-        """Test decomposition onto a device's supported gate set"""
-        dev = qml.device("default.qubit", wires=1)
-
-        with QuantumTape() as tape:
-            qml.U3(0.1, 0.2, 0.3, wires=[0])
-            expval(qml.PauliZ(0))
-
-        tape = tape.expand(stop_at=lambda obj: obj.name in dev.operations)
-        res = tape.execute(dev)
-        assert np.allclose(res, np.cos(0.1), atol=tol, rtol=0)
-
-
-class TestCVExecution:
-    """Tests for CV tape execution"""
-
-    def test_single_output_value(self, tol):
-        """Tests correct execution and output shape for a CV tape
-        with a single expval output"""
-        dev = qml.device("default.gaussian", wires=2)
-        x = 0.543
-        y = -0.654
-
-        with QuantumTape() as tape:
-            qml.Displacement(x, 0, wires=[0])
-            qml.Squeezing(y, 0, wires=[1])
-            qml.Beamsplitter(np.pi / 4, 0, wires=[0, 1])
-            expval(qml.NumberOperator(0))
-
-        assert tape.output_dim == 1
-
-        res = tape.execute(dev)
-        assert res.shape == (1,)
-
-    def test_multiple_output_values(self, tol):
-        """Tests correct output shape and evaluation for a tape
-        with multiple measurement types"""
-        dev = qml.device("default.gaussian", wires=2)
-        x = 0.543
-        y = -0.654
-
-        with QuantumTape() as tape:
-            qml.Displacement(x, 0, wires=[0])
-            qml.Squeezing(y, 0, wires=[1])
-            qml.Beamsplitter(np.pi / 4, 0, wires=[0, 1])
-            expval(qml.PolyXP(np.diag([0, 1, 0]), wires=0))  # X^2
-            var(qml.P(1))
-
-        assert tape.output_dim == 2
-
-        res = tape.execute(dev)
-        assert res.shape == (2,)
-
-
-class TestGradMethod:
-    """Tests for parameter gradient methods"""
-
-    def test_non_differentiable(self):
-        """Test that a non-differentiable parameter is
-        correctly marked"""
-        psi = np.array([1, 0, 1, 0]) / np.sqrt(2)
-
-        with QuantumTape() as tape:
-            qml.QubitStateVector(psi, wires=[0, 1])
-            qml.RX(0.543, wires=[0])
-            qml.RY(-0.654, wires=[1])
-            qml.CNOT(wires=[0, 1])
-            probs(wires=[0, 1])
-
-        assert tape._grad_method(0) is None
-        assert tape._grad_method(1) == "F"
-        assert tape._grad_method(2) == "F"
-
-        tape._update_gradient_info()
-
-        assert tape._par_info[0]["grad_method"] is None
-        assert tape._par_info[1]["grad_method"] == "F"
-        assert tape._par_info[2]["grad_method"] == "F"
-
-    def test_independent(self):
-        """Test that an independent variable is properly marked
-        as having a zero gradient"""
-
-        with QuantumTape() as tape:
-            qml.RX(0.543, wires=[0])
-            qml.RY(-0.654, wires=[1])
-            expval(qml.PauliY(0))
-
-        assert tape._grad_method(0) == "F"
-        assert tape._grad_method(1) == "0"
-
-        tape._update_gradient_info()
-
-        assert tape._par_info[0]["grad_method"] == "F"
-        assert tape._par_info[1]["grad_method"] == "0"
-
-        # in non-graph mode, it is impossible to determine
-        # if a parameter is independent or not
-        tape._graph = None
-        assert tape._grad_method(1, use_graph=False) == "F"
-
-
-class TestJacobian:
-    """Unit tests for the jacobian method"""
-
-    def test_unknown_grad_method_error(self):
-        """Test error raised if gradient method is unknown"""
-        tape = QuantumTape()
-        with pytest.raises(ValueError, match="Unknown gradient method"):
-            tape.jacobian(None, method="unknown method")
-
-    def test_non_differentiable_error(self):
-        """Test error raised if attempting to differentiate with
-        respect to a non-differentiable argument"""
-        psi = np.array([1, 0, 1, 0]) / np.sqrt(2)
-
-        with QuantumTape() as tape:
-            qml.QubitStateVector(psi, wires=[0, 1])
-            qml.RX(0.543, wires=[0])
-            qml.RY(-0.654, wires=[1])
-            qml.CNOT(wires=[0, 1])
-            probs(wires=[0, 1])
-
-        # by default all parameters are assumed to be trainable
-        with pytest.raises(
-            ValueError, match=r"Cannot differentiate with respect to parameter\(s\) {0}"
-        ):
-            tape.jacobian(None)
-
-        # setting trainable parameters avoids this
-        tape.trainable_params = {1, 2}
-        dev = qml.device("default.qubit", wires=2)
-        res = tape.jacobian(dev)
-        assert res.shape == (4, 2)
-
-    def test_analytic_method_with_unsupported_params(self):
-        """Test that an exception is raised if method="A" but a parameter
-        only support finite differences"""
-        with QuantumTape() as tape:
-            qml.RX(0.543, wires=[0])
-            qml.RY(-0.654, wires=[0])
-            expval(qml.PauliY(0))
-
-        dev = qml.device("default.qubit", wires=1)
-
-        with pytest.raises(ValueError, match=r"analytic gradient method cannot be used"):
-            tape.jacobian(dev, method="analytic")
-
-    def test_analytic_method(self, mocker):
-        """Test that calling the Jacobian with method=analytic correctly
-        calls the analytic_pd method"""
-        mock = mocker.patch("pennylane.beta.tapes.QuantumTape._grad_method")
-        mock.return_value = "A"
-
-        with QuantumTape() as tape:
-            qml.RX(0.543, wires=[0])
-            qml.RY(-0.654, wires=[0])
-            expval(qml.PauliY(0))
-
-        dev = qml.device("default.qubit", wires=1)
-        tape.analytic_pd = mocker.Mock()
-        tape.analytic_pd.return_value = np.array([1.0])
-
-        tape.jacobian(dev, method="analytic")
-        assert len(tape.analytic_pd.call_args_list) == 2
-
-    def test_device_method(self, mocker):
-        """Test that calling the Jacobian with method=device correctly
-        calls the device_pd method"""
-        with QuantumTape() as tape:
-            qml.RX(0.543, wires=[0])
-            qml.RY(-0.654, wires=[0])
-            expval(qml.PauliY(0))
-
-        dev = qml.device("default.qubit", wires=1)
-
-        dev.jacobian = mocker.Mock()
-        tape.device_pd(dev)
-        dev.jacobian.assert_called_once()
-
-        dev.jacobian = mocker.Mock()
-        tape.jacobian(dev, method="device")
-        dev.jacobian.assert_called_once()
-
-    def test_no_output_execute(self):
-        """Test that tapes with no measurement process return
-        an empty list."""
-        dev = qml.device("default.qubit", wires=2)
-        params = [0.1, 0.2]
-
-        with QuantumTape() as tape:
-            qml.RX(params[0], wires=[0])
-            qml.RY(params[1], wires=[1])
-
-        res = tape.jacobian(dev)
-        assert res.size == 0
-
-    def test_incorrect_inferred_output_dim(self):
-        """Test that a quantum tape with an incorrect inferred output dimension
-        corrects itself when computing the Jacobian."""
-        dev = qml.device("default.qubit", wires=3)
-        params = [1.0, 1.0, 1.0]
-
-        with QuantumTape() as tape:
-            qml.RX(params[0], wires=[0])
-            qml.RY(params[1], wires=[1])
-            qml.RZ(params[2], wires=[2])
-            qml.CNOT(wires=[0, 1])
-            probs(wires=0)
-            probs(wires=[1])
-
-        # inferred output dim should be correct
-        assert tape.output_dim == sum([2, 2])
-
-        # modify the output dim
-        tape._output_dim = 2
-
-        res = tape.jacobian(dev, order=2)
-
-        # output dim should be correct
-        assert tape.output_dim == sum([2, 2])
-        assert res.shape == (4, 3)
-
-    def test_incorrect_ragged_output_dim(self, mocker):
-        """Test that a quantum tape with an incorrect inferred *ragged* output dimension
-        corrects itself after evaluation."""
-        dev = qml.device("default.qubit", wires=3)
-        params = [1.0, 1.0, 1.0]
-
-        with QuantumTape() as tape:
-            qml.RX(params[0], wires=[0])
-            qml.RY(params[1], wires=[1])
-            qml.RZ(params[2], wires=[2])
-            qml.CNOT(wires=[0, 1])
-            probs(wires=0)
-            probs(wires=[1, 2])
-
-        # inferred output dim should be correct
-        assert tape.output_dim == sum([2, 4])
-
-        # modify the output dim
-        tape._output_dim = 2
-
-        res = tape.jacobian(dev, order=2)
-
-        # output dim should be correct
-        assert tape.output_dim == sum([2, 4])
-        assert res.shape == (6, 3)
-
-    def test_independent_parameter(self, mocker):
-        """Test that an independent parameter is skipped
-        during the Jacobian computation."""
-        numeric_spy = mocker.spy(QuantumTape, "numeric_pd")
-        analytic_spy = mocker.spy(QuantumTape, "analytic_pd")
-
-        with QuantumTape() as tape:
-            qml.RX(0.543, wires=[0])
-            qml.RY(-0.654, wires=[1])
-            expval(qml.PauliZ(0))
-
-        dev = qml.device("default.qubit", wires=2)
-        res = tape.jacobian(dev)
-        assert res.shape == (1, 2)
-
-        # the numeric pd method is only called once
-        assert len(numeric_spy.call_args_list) == 1
-
-        # analytic pd should not be called at all
-        assert len(analytic_spy.call_args_list) == 0
-
-        # the numeric pd method is only called for parameter 0
-        assert numeric_spy.call_args[0] == (tape, (0,), dev)
-
-    def test_no_trainable_parameters(self, mocker):
-        """Test that if the tape has no trainable parameters, no
-        subroutines are called and the returned Jacobian is empty"""
-        numeric_spy = mocker.spy(QuantumTape, "numeric_pd")
-        analytic_spy = mocker.spy(QuantumTape, "analytic_pd")
-
-        with QuantumTape() as tape:
-            qml.RX(0.543, wires=[0])
-            qml.RY(-0.654, wires=[1])
-            expval(qml.PauliZ(0))
-
-        dev = qml.device("default.qubit", wires=2)
-        tape.trainable_params = {}
-
-        res = tape.jacobian(dev)
-        assert res.size == 0
-        assert np.all(res == np.array([[]]))
-
-        numeric_spy.assert_not_called()
-        analytic_spy.assert_not_called()
-
-    def test_y0(self, mocker):
-        """Test that if first order finite differences is used, then
-        the tape is executed only once using the current parameter
-        values."""
-        execute_spy = mocker.spy(QuantumTape, "execute_device")
-        numeric_spy = mocker.spy(QuantumTape, "numeric_pd")
-
-        with QuantumTape() as tape:
-            qml.RX(0.543, wires=[0])
-            qml.RY(-0.654, wires=[0])
-            expval(qml.PauliZ(0))
-
-        dev = qml.device("default.qubit", wires=2)
-        res = tape.jacobian(dev, order=1)
-
-        # the execute device method is called once per parameter,
-        # plus one global call
-        assert len(execute_spy.call_args_list) == tape.num_params + 1
-        assert "y0" in numeric_spy.call_args_list[0][1]
-        assert "y0" in numeric_spy.call_args_list[1][1]
-
-    def test_parameters(self, tol):
-        """Test Jacobian computation works when parameters are both passed and not passed."""
-        dev = qml.device("default.qubit", wires=2)
-        params = [0.1, 0.2]
-
-        with QuantumTape() as tape:
-            qml.RX(params[0], wires=[0])
-            qml.RY(params[1], wires=[1])
-            qml.CNOT(wires=[0, 1])
-            expval(qml.PauliZ(0) @ qml.PauliX(1))
-
-        # test Jacobian with no parameters
-        res1 = tape.jacobian(dev)
-        assert tape.get_parameters() == params
-
-        # test Jacobian with parameters
-        res2 = tape.jacobian(dev, params=[0.5, 0.6])
-        assert tape.get_parameters() == params
-
-        # test setting parameters
-        tape.set_parameters(params=[0.5, 0.6])
-        res3 = tape.jacobian(dev)
-        assert np.allclose(res2, res3, atol=tol, rtol=0)
-        assert not np.allclose(res1, res2, atol=tol, rtol=0)
-        assert tape.get_parameters() == [0.5, 0.6]
-
-    def test_numeric_pd_no_y0(self, mocker, tol):
-        """Test that, if y0 is not passed when calling the numeric_pd method,
-        y0 is calculated."""
-        execute_spy = mocker.spy(QuantumTape, "execute_device")
-
-        dev = qml.device("default.qubit", wires=2)
-        params = [0.1, 0.2]
-
-        with QuantumTape() as tape:
-            qml.RX(params[0], wires=[0])
-            qml.RY(params[1], wires=[1])
-            qml.CNOT(wires=[0, 1])
-            expval(qml.PauliZ(0) @ qml.PauliX(1))
-
-        # compute numeric gradient of parameter 0, without passing y0
-        res1 = tape.numeric_pd(0, dev)
-        assert len(execute_spy.call_args_list) == 2
-
-        # compute y0 in advance
-        y0 = tape.execute(dev)
-        execute_spy.call_args_list = []
-        res2 = tape.numeric_pd(0, dev, y0=y0)
-        assert len(execute_spy.call_args_list) == 1
-        assert np.allclose(res1, res2, atol=tol, rtol=0)
-
-    def test_numeric_unknown_order(self):
-        """Test that an exception is raised if the finite-difference
-        order is not supported"""
-        dev = qml.device("default.qubit", wires=2)
-        params = [0.1, 0.2]
-
-        with QuantumTape() as tape:
-            qml.RX(1, wires=[0])
-            qml.RY(1, wires=[1])
-            qml.RZ(1, wires=[2])
-            qml.CNOT(wires=[0, 1])
-            expval(qml.PauliZ(0) @ qml.PauliX(1) @ qml.PauliZ(2))
-            for k, v in tape._queue.items():
-                print(k, v)
-
-        with pytest.raises(ValueError, match="Order must be 1 or 2"):
-            tape.jacobian(dev, order=3)
-
-
-class TestJacobianIntegration:
-    """Integration tests for the Jacobian method"""
-
-    def test_ragged_output(self):
-        """Test that the Jacobian is correctly returned for a tape
-        with ragged output"""
-        dev = qml.device("default.qubit", wires=3)
-        params = [1.0, 1.0, 1.0]
-
-        with QuantumTape() as tape:
-            qml.RX(params[0], wires=[0])
-            qml.RY(params[1], wires=[1])
-            qml.RZ(params[2], wires=[2])
-            qml.CNOT(wires=[0, 1])
-            probs(wires=0)
-            probs(wires=[1, 2])
-
-        res = tape.jacobian(dev)
-        assert res.shape == (6, 3)
-
-    def test_ragged_output(self):
-        """Test that the Jacobian is correctly returned for a tape
-        with ragged output"""
-        dev = qml.device("default.qubit", wires=3)
-        params = [1.0, 1.0, 1.0]
-
-        with QuantumTape() as tape:
-            qml.RX(params[0], wires=[0])
-            qml.RY(params[1], wires=[1])
-            qml.RZ(params[2], wires=[2])
-            qml.CNOT(wires=[0, 1])
-            probs(wires=0)
-            probs(wires=[1, 2])
-
-        res = tape.jacobian(dev)
-        assert res.shape == (6, 3)
-
-    def test_single_expectation_value(self, tol):
-        """Tests correct output shape and evaluation for a tape
-        with a single expval output"""
-        dev = qml.device("default.qubit", wires=2)
-        x = 0.543
-        y = -0.654
-
-        with QuantumTape() as tape:
-            qml.RX(x, wires=[0])
-            qml.RY(y, wires=[1])
-            qml.CNOT(wires=[0, 1])
-            expval(qml.PauliZ(0) @ qml.PauliX(1))
-
-        res = tape.jacobian(dev)
-        assert res.shape == (1, 2)
-
-        expected = np.array([[-np.sin(y) * np.sin(x), np.cos(y) * np.cos(x)]])
-        assert np.allclose(res, expected, atol=tol, rtol=0)
-
-    def test_multiple_expectation_values(self, tol):
-        """Tests correct output shape and evaluation for a tape
-        with multiple expval outputs"""
-        dev = qml.device("default.qubit", wires=2)
-        x = 0.543
-        y = -0.654
-
-        with QuantumTape() as tape:
-            qml.RX(x, wires=[0])
-            qml.RY(y, wires=[1])
-            qml.CNOT(wires=[0, 1])
-            expval(qml.PauliZ(0))
-            expval(qml.PauliX(1))
-
-        res = tape.jacobian(dev)
-        assert res.shape == (2, 2)
-
-        expected = np.array([[-np.sin(x), 0], [0, np.cos(y)]])
-        assert np.allclose(res, expected, atol=tol, rtol=0)
-
-    def test_var_expectation_values(self, tol):
-        """Tests correct output shape and evaluation for a tape
-        with expval and var outputs"""
-        dev = qml.device("default.qubit", wires=2)
-        x = 0.543
-        y = -0.654
-
-        with QuantumTape() as tape:
-            qml.RX(x, wires=[0])
-            qml.RY(y, wires=[1])
-            qml.CNOT(wires=[0, 1])
-            expval(qml.PauliZ(0))
-            var(qml.PauliX(1))
-
-        res = tape.jacobian(dev)
-        assert res.shape == (2, 2)
-
-        expected = np.array([[-np.sin(x), 0], [0, -2 * np.cos(y) * np.sin(y)]])
-        assert np.allclose(res, expected, atol=tol, rtol=0)
-
-    def test_prob_expectation_values(self, tol):
-        """Tests correct output shape and evaluation for a tape
-        with prob and expval outputs"""
-        dev = qml.device("default.qubit", wires=2)
-        x = 0.543
-        y = -0.654
-
-        with QuantumTape() as tape:
-            qml.RX(x, wires=[0])
-            qml.RY(y, wires=[1])
-            qml.CNOT(wires=[0, 1])
-            expval(qml.PauliZ(0))
-            probs(wires=[0, 1])
-
-        res = tape.jacobian(dev)
-        assert res.shape == (5, 2)
-
-        expected = (
-            np.array(
-                [
-                    [-2 * np.sin(x), 0],
-                    [
-                        -(np.cos(y / 2) ** 2 * np.sin(x)),
-                        -(np.cos(x / 2) ** 2 * np.sin(y)),
-                    ],
-                    [
-                        -(np.sin(x) * np.sin(y / 2) ** 2),
-                        (np.cos(x / 2) ** 2 * np.sin(y)),
-                    ],
-                    [
-                        (np.sin(x) * np.sin(y / 2) ** 2),
-                        (np.sin(x / 2) ** 2 * np.sin(y)),
-                    ],
-                    [
-                        (np.cos(y / 2) ** 2 * np.sin(x)),
-                        -(np.sin(x / 2) ** 2 * np.sin(y)),
-                    ],
-                ]
-            )
-            / 2
-        )
-
-        assert np.allclose(res, expected, atol=tol, rtol=0)
-
-
-class TestJacobianCVIntegration:
-    """Intgration tests for the Jacobian method and CV circuits"""
-
-    def test_single_output_value(self, tol):
-        """Tests correct Jacobian and output shape for a CV tape
-        with a single output"""
-        dev = qml.device("default.gaussian", wires=2)
-        n = 0.543
-        a = -0.654
-
-        with QuantumTape() as tape:
-            qml.ThermalState(n, wires=0)
-            qml.Displacement(a, 0, wires=0)
-            var(qml.NumberOperator(0))
-
-        tape.trainable_params = {0, 1}
-        res = tape.jacobian(dev)
-        assert res.shape == (1, 2)
-
-        expected = np.array([2 * a ** 2 + 2 * n + 1, 2 * a * (2 * n + 1)])
-        assert np.allclose(res, expected, atol=tol, rtol=0)
-
-    def test_multiple_output_values(self, tol):
-        """Tests correct output shape and evaluation for a tape
-        with multiple outputs"""
-        dev = qml.device("default.gaussian", wires=2)
-        n = 0.543
-        a = -0.654
-
-        with QuantumTape() as tape:
-            qml.ThermalState(n, wires=0)
-            qml.Displacement(a, 0, wires=0)
-            expval(qml.NumberOperator(0))
-            var(qml.NumberOperator(0))
-
-        tape.trainable_params = {0, 1}
-        res = tape.jacobian(dev)
-        assert res.shape == (2, 2)
-
-        expected = np.array([[1, 2 * a], [2 * a ** 2 + 2 * n + 1, 2 * a * (2 * n + 1)]])
-        assert np.allclose(res, expected, atol=tol, rtol=0)
-
-    def test_trainable_measurement(self, tol):
-        """Test that a trainable measurement can be differentiated"""
-        dev = qml.device("default.gaussian", wires=2)
-        a = 0.32
-        phi = 0.54
-
-        with QuantumTape() as tape:
-            qml.Displacement(a, 0, wires=0)
-            expval(qml.QuadOperator(phi, wires=0))
-
-        tape.trainable_params = {2}
-        res = tape.jacobian(dev)
-        expected = np.array([[-2 * a * np.sin(phi)]])
-        assert np.allclose(res, expected, atol=tol, rtol=0)
-=======
-# Copyright 2018-2020 Xanadu Quantum Technologies Inc.
-
-# Licensed under the Apache License, Version 2.0 (the "License");
-# you may not use this file except in compliance with the License.
-# You may obtain a copy of the License at
-
-#     http://www.apache.org/licenses/LICENSE-2.0
-
-# Unless required by applicable law or agreed to in writing, software
-# distributed under the License is distributed on an "AS IS" BASIS,
-# WITHOUT WARRANTIES OR CONDITIONS OF ANY KIND, either express or implied.
-# See the License for the specific language governing permissions and
-# limitations under the License.
-"""Unit tests for the QuantumTape"""
-import pytest
-import numpy as np
-
-import pennylane as qml
-from pennylane.beta.tapes import QuantumTape, NewCircuitGraph
-from pennylane.beta.queuing import expval, var, sample, probs, MeasurementProcess
-
-
-def TestOperationMonkeypatching():
-    """Test that operations are monkeypatched only within the quantum tape"""
-    with QuantumTape() as tape:
-        op = qml.RX(0.432, wires=0)
-        obs = qml.PauliX(wires="a")
-        measure = expval(qml.PauliX(wires="a"))
-
-    assert tape.operations == [op]
-    assert tape.observables == [obs]
-
-    # now create an old QNode
-    dev = qml.device("default.qubit", wires=[0, "a"])
-
-    @qml.qnode(dev)
-    def func(x):
-        global op
-        op = qml.RX(x, wires=0)
-        return qml.expval(qml.PauliX(wires="a"))
-
-    # this should evaluate without error
-    func(0.432)
-
-    assert func.circuit.operations == [op]
-
-
-class TestConstruction:
-    """Test for queuing and construction"""
-
-    @pytest.fixture
-    def make_tape(self):
-        ops = []
-        obs = []
-
-        with QuantumTape() as tape:
-            ops += [qml.RX(0.432, wires=0)]
-            ops += [qml.Rot(0.543, 0, 0.23, wires=0)]
-            ops += [qml.CNOT(wires=[0, "a"])]
-            ops += [qml.RX(0.133, wires=4)]
-            obs += [qml.PauliX(wires="a")]
-            expval(obs[0])
-            obs += [probs(wires=[0, "a"])]
-
-        return tape, ops, obs
-
-    def test_qubit_queuing(self, make_tape):
-        """Test that qubit quantum operations correctly queue"""
-        tape, ops, obs = make_tape
-
-        assert len(tape.queue) == 7
-        assert tape.operations == ops
-        assert tape.observables == obs
-        assert tape.output_dim == 5
-        assert tape.interface is None
-
-        assert tape.wires == qml.wires.Wires([0, "a", 4])
-        assert tape._output_dim == len(obs[0].wires) + 2 ** len(obs[1].wires)
-
-    def test_observable_processing(self, make_tape):
-        """Test that observables are processed correctly"""
-        tape, ops, obs = make_tape
-
-        # test that the internal tape._measurements list is created properly
-        assert isinstance(tape._measurements[0], MeasurementProcess)
-        assert tape._measurements[0].return_type == qml.operation.Expectation
-        assert tape._measurements[0].obs == obs[0]
-
-        assert isinstance(tape._measurements[1], MeasurementProcess)
-        assert tape._measurements[1].return_type == qml.operation.Probability
-
-        # test the public observables property
-        assert len(tape.observables) == 2
-        assert tape.observables[0].name == "PauliX"
-        assert tape.observables[1].return_type == qml.operation.Probability
-
-        # test the public measurements property
-        assert len(tape.measurements) == 2
-        assert all(isinstance(m, MeasurementProcess) for m in tape.measurements)
-        assert tape.observables[0].return_type == qml.operation.Expectation
-        assert tape.observables[1].return_type == qml.operation.Probability
-
-    def test_tensor_observables_matmul(self):
-        """Test that tensor observables are correctly processed from the annotated
-        queue. Here, we test multiple tensor observables constructed via matmul."""
-
-        with QuantumTape() as tape:
-            op = qml.RX(1.0, wires=0)
-            t_obs1 = qml.PauliZ(0) @ qml.PauliX(1)
-            t_obs2 = t_obs1 @ qml.PauliZ(3)
-            m = expval(t_obs2)
-
-        assert tape.operations == [op]
-        assert tape.observables == [t_obs2]
-        assert tape.measurements[0].return_type is qml.operation.Expectation
-        assert tape.measurements[0].obs is t_obs2
-
-    def test_tensor_observables_rmatmul(self):
-        """Test that tensor observables are correctly processed from the annotated
-        queue. Here, we test multiple tensor observables constructed via matmul
-        with the observable occuring on the left hand side."""
-
-        with QuantumTape() as tape:
-            op = qml.RX(1.0, wires=0)
-            t_obs1 = qml.PauliZ(1) @ qml.PauliX(0)
-            t_obs2 = qml.Hadamard(2) @ t_obs1
-            m = expval(t_obs2)
-
-        assert tape.operations == [op]
-        assert tape.observables == [t_obs2]
-        assert tape.measurements[0].return_type is qml.operation.Expectation
-        assert tape.measurements[0].obs is t_obs2
-
-    def test_tensor_observables_tensor_init(self):
-        """Test that tensor observables are correctly processed from the annotated
-        queue. Here, we test multiple tensor observables constructed via explicit
-        Tensor creation."""
-
-        with QuantumTape() as tape:
-            op = qml.RX(1.0, wires=0)
-            t_obs1 = qml.PauliZ(1) @ qml.PauliX(0)
-            t_obs2 = qml.operation.Tensor(t_obs1, qml.Hadamard(2))
-            m = expval(t_obs2)
-
-        assert tape.operations == [op]
-        assert tape.observables == [t_obs2]
-        assert tape.measurements[0].return_type is qml.operation.Expectation
-        assert tape.measurements[0].obs is t_obs2
-
-    def test_tensor_observables_tensor_matmul(self):
-        """Test that tensor observables are correctly processed from the annotated
-        queue". Here, wetest multiple tensor observables constructed via matmul
-        between two tensor observables."""
-
-        with QuantumTape() as tape:
-            op = qml.RX(1.0, wires=0)
-            t_obs1 = qml.PauliZ(0) @ qml.PauliX(1)
-            t_obs2 = qml.PauliY(2) @ qml.PauliZ(3)
-            t_obs = t_obs1 @ t_obs2
-            m = var(t_obs)
-
-        assert tape.operations == [op]
-        assert tape.observables == [t_obs]
-        assert tape.measurements[0].return_type is qml.operation.Variance
-        assert tape.measurements[0].obs is t_obs
-
-    def test_parameter_info(self, make_tape):
-        """Test that parameter information is correctly extracted"""
-        tape, ops, obs = make_tape
-        tape._update_gradient_info()
-        assert tape._trainable_params == set(range(5))
-        assert tape._par_info == {
-            0: {"op": ops[0], "p_idx": 0, "grad_method": "F"},
-            1: {"op": ops[1], "p_idx": 0, "grad_method": "F"},
-            2: {"op": ops[1], "p_idx": 1, "grad_method": "F"},
-            3: {"op": ops[1], "p_idx": 2, "grad_method": "F"},
-            4: {"op": ops[3], "p_idx": 0, "grad_method": "0"},
-        }
-
-    def test_qubit_diagonalization(self, make_tape):
-        """Test that qubit diagonalization works as expected"""
-        tape, ops, obs = make_tape
-
-        obs_rotations = [o.diagonalizing_gates() for o in obs]
-        obs_rotations = [item for sublist in obs_rotations for item in sublist]
-
-        for o1, o2 in zip(tape.diagonalizing_gates, obs_rotations):
-            assert isinstance(o1, o2.__class__)
-            assert o1.wires == o2.wires
-
-    def test_tensor_process_queuing(self):
-        """Test that tensors are correctly queued"""
-        with QuantumTape() as tape:
-            A = qml.PauliX(wires=0)
-            B = qml.PauliZ(wires=1)
-            C = A @ B
-            D = expval(C)
-
-        assert len(tape.queue) == 4
-        assert not tape.operations
-        assert tape.measurements == [D]
-        assert tape.observables == [C]
-        assert tape.output_dim == 1
-
-    def test_multiple_contexts(self):
-        """Test multiple contexts with a single tape."""
-        ops = []
-        obs = []
-
-        with QuantumTape() as tape:
-            ops += [qml.RX(0.432, wires=0)]
-
-        a = qml.Rot(0.543, 0, 0.23, wires=1)
-        b = qml.CNOT(wires=[2, "a"])
-
-        with tape:
-            ops += [qml.RX(0.133, wires=0)]
-            obs += [qml.PauliX(wires="a")]
-            expval(obs[0])
-            obs += [probs(wires=[0, "a"])]
-
-        assert len(tape.queue) == 5
-        assert tape.operations == ops
-        assert tape.observables == obs
-        assert tape.output_dim == 5
-
-        assert a not in tape.operations
-        assert b not in tape.operations
-
-        assert tape.wires == qml.wires.Wires([0, "a"])
-
-    def test_state_preparation(self):
-        """Test that state preparations are correctly processed"""
-        params = [np.array([1, 0, 1, 0]) / np.sqrt(2), 1]
-
-        with QuantumTape() as tape:
-            A = qml.QubitStateVector(params[0], wires=[0, 1])
-            B = qml.RX(params[1], wires=0)
-            expval(qml.PauliZ(wires=1))
-
-        assert tape.operations == [A, B]
-        assert tape._prep == [A]
-        assert tape.get_parameters() == params
-
-    def test_state_preparation_error(self):
-        """Test that an exception is raised if a state preparation comes
-        after a quantum operation"""
-        with pytest.raises(ValueError, match="must occur prior to any quantum"):
-            with QuantumTape() as tape:
-                B = qml.PauliX(wires=0)
-                qml.BasisState(np.array([0, 1]), wires=[0, 1])
-
-    def test_measurement_before_operation(self):
-        """Test that an exception is raised if a measurement occurs before a operation"""
-
-        with pytest.raises(ValueError, match="must occur prior to any measurements"):
-            with QuantumTape() as tape:
-                expval(qml.PauliZ(wires=1))
-                qml.RX(0.5, wires=0)
-                expval(qml.PauliZ(wires=1))
-
-    def test_observable_with_no_measurement(self):
-        """Test that an exception is raised if an observable is used without a measurement"""
-
-        with pytest.raises(ValueError, match="does not have a measurement type specified"):
-            with QuantumTape() as tape:
-                qml.RX(0.5, wires=0)
-                qml.Hermitian(np.array([[0, 1], [1, 0]]), wires=1)
-                expval(qml.PauliZ(wires=1))
-
-        with pytest.raises(ValueError, match="does not have a measurement type specified"):
-            with QuantumTape() as tape:
-                qml.RX(0.5, wires=0)
-                qml.PauliX(wires=0) @ qml.PauliY(wires=1)
-                expval(qml.PauliZ(wires=1))
-
-    def test_sampling(self):
-        """Test that the tape correctly marks itself as returning samples"""
-        with QuantumTape() as tape:
-            expval(qml.PauliZ(wires=1))
-
-        assert not tape.is_sampled
-
-        with QuantumTape() as tape:
-            sample(qml.PauliZ(wires=0))
-
-        assert tape.is_sampled
-
-
-class TestGraph:
-    """Tests involving graph creation"""
-
-    def test_graph_creation(self, mocker):
-        """Test that the circuit graph is correctly created"""
-        spy = mocker.spy(NewCircuitGraph, "__init__")
-
-        with QuantumTape() as tape:
-            op = qml.RX(1.0, wires=0)
-            obs = qml.PauliZ(1)
-            expval(obs)
-
-        # graph has not yet been created
-        assert tape._graph is None
-        spy.assert_not_called()
-
-        # requesting the graph creates it
-        g = tape.graph
-        assert g.operations == [op]
-        assert g.observables == [obs]
-        assert tape._graph is not None
-        spy.assert_called_once()
-
-        # calling the graph property again does
-        # not reconstruct the graph
-        g2 = tape.graph
-        assert g2 is g
-        spy.assert_called_once()
-
-
-class TestParameters:
-    """Tests for parameter processing, setting, and manipulation"""
-
-    @pytest.fixture
-    def make_tape(self):
-        params = [0.432, 0.123, 0.546, 0.32, 0.76]
-
-        with QuantumTape() as tape:
-            qml.RX(params[0], wires=0)
-            qml.Rot(*params[1:4], wires=0)
-            qml.CNOT(wires=[0, "a"])
-            qml.RX(params[4], wires=4)
-            expval(qml.PauliX(wires="a"))
-            probs(wires=[0, "a"])
-
-        return tape, params
-
-    def test_parameter_processing(self, make_tape):
-        """Test that parameters are correctly counted and processed"""
-        tape, params = make_tape
-        assert tape.num_params == len(params)
-        assert tape.trainable_params == set(range(len(params)))
-        assert tape.get_parameters() == params
-
-    def test_set_trainable_params(self, make_tape):
-        """Test that setting trainable parameters works as expected"""
-        tape, params = make_tape
-        trainable = {0, 2, 3}
-        tape.trainable_params = trainable
-        assert tape._trainable_params == trainable
-        assert tape.num_params == 3
-        assert tape.get_parameters() == [params[i] for i in tape.trainable_params]
-
-        # add additional trainable parameters
-        trainable = {1, 2, 3, 4}
-        tape.trainable_params = trainable
-        assert tape._trainable_params == trainable
-        assert tape.num_params == 4
-        assert tape.get_parameters() == [params[i] for i in tape.trainable_params]
-
-    def test_changing_params(self, make_tape):
-        """Test that changing trainable parameters works as expected"""
-        tape, params = make_tape
-        trainable = {0, 2, 3}
-        tape.trainable_params = trainable
-        assert tape._trainable_params == trainable
-        assert tape.num_params == 3
-        assert tape.get_parameters() == [params[i] for i in tape.trainable_params]
-        assert tape.get_parameters(trainable_only=False) == params
-
-    def test_set_trainable_params_error(self, make_tape):
-        """Test that exceptions are raised if incorrect parameters
-        are set as trainable"""
-        tape, _ = make_tape
-
-        with pytest.raises(ValueError, match="must be positive integers"):
-            tape.trainable_params = {-1, 0}
-
-        with pytest.raises(ValueError, match="must be positive integers"):
-            tape.trainable_params = {0.5}
-
-        with pytest.raises(ValueError, match="has at most 5 parameters"):
-            tape.trainable_params = {0, 7}
-
-    def test_setting_parameters(self, make_tape):
-        """Test that parameters are correctly modified after construction"""
-        tape, params = make_tape
-        new_params = [0.6543, -0.654, 0, 0.3, 0.6]
-
-        tape.set_parameters(new_params)
-
-        for pinfo, pval in zip(tape._par_info.values(), new_params):
-            assert pinfo["op"].data[pinfo["p_idx"]] == pval
-
-        assert tape.get_parameters() == new_params
-
-        new_params = [0.1, -0.2, 1, 5, 0]
-        tape.data = new_params
-
-        for pinfo, pval in zip(tape._par_info.values(), new_params):
-            assert pinfo["op"].data[pinfo["p_idx"]] == pval
-
-        assert tape.get_parameters() == new_params
-
-    def test_setting_free_parameters(self, make_tape):
-        """Test that free parameters are correctly modified after construction"""
-        tape, params = make_tape
-        new_params = [-0.654, 0.3]
-
-        tape.trainable_params = {1, 3}
-        tape.set_parameters(new_params)
-
-        count = 0
-        for idx, pinfo in tape._par_info.items():
-            if idx in tape.trainable_params:
-                assert pinfo["op"].data[pinfo["p_idx"]] == new_params[count]
-                count += 1
-            else:
-                assert pinfo["op"].data[pinfo["p_idx"]] == params[idx]
-
-        assert tape.get_parameters(trainable_only=False) == [
-            params[0],
-            new_params[0],
-            params[2],
-            new_params[1],
-            params[4],
-        ]
-
-    def test_setting_all_parameters(self, make_tape):
-        """Test that all parameters are correctly modified after construction"""
-        tape, params = make_tape
-        new_params = [0.6543, -0.654, 0, 0.3, 0.6]
-
-        tape.trainable_params = {1, 3}
-        tape.set_parameters(new_params, trainable_only=False)
-
-        for pinfo, pval in zip(tape._par_info.values(), new_params):
-            assert pinfo["op"].data[pinfo["p_idx"]] == pval
-
-        assert tape.get_parameters(trainable_only=False) == new_params
-
-    def test_setting_parameters_error(self, make_tape):
-        """Test that exceptions are raised if incorrect parameters
-        are attempted to be set"""
-        tape, _ = make_tape
-
-        with pytest.raises(ValueError, match="Number of provided parameters does not match"):
-            tape.set_parameters([0.54])
-
-        with pytest.raises(ValueError, match="Number of provided parameters does not match"):
-            tape.trainable_params = {2, 3}
-            tape.set_parameters([0.54, 0.54, 0.123])
-
-    def test_array_parameter(self):
-        """Test that array parameters integrate properly"""
-        a = np.array([1, 1, 0, 0]) / np.sqrt(2)
-        params = [a, 0.32, 0.76, 1.0]
-
-        with QuantumTape() as tape:
-            op = qml.QubitStateVector(params[0], wires=0)
-            qml.Rot(params[1], params[2], params[3], wires=0)
-
-        assert tape.num_params == len(params)
-        assert tape.get_parameters() == params
-
-        b = np.array([0, 1, 0, 0])
-        new_params = [b, 0.543, 0.654, 0.123]
-        tape.set_parameters(new_params)
-        assert tape.get_parameters() == new_params
-
-        assert np.all(op.data[0] == b)
-
-    def test_measurement_parameter(self):
-        """Test that measurement parameters integrate properly"""
-        H = np.array([[1, 0], [0, -1]])
-        params = [0.32, 0.76, 1.0, H]
-
-        with QuantumTape() as tape:
-            qml.Rot(params[0], params[1], params[2], wires=0)
-            obs = qml.Hermitian(params[3], wires=0)
-            expval(obs)
-
-        assert tape.num_params == len(params)
-        assert tape.get_parameters() == params
-
-        H2 = np.array([[0, 1], [1, 1]])
-        new_params = [0.543, 0.654, 0.123, H2]
-        tape.set_parameters(new_params)
-        assert tape.get_parameters() == new_params
-
-        assert np.all(obs.data[0] == H2)
-
-
-class TestInverse:
-    """Tests for tape inversion"""
-
-    def test_inverse(self):
-        """Test that inversion works as expected"""
-        init_state = np.array([1, 1])
-        p = [0.1, 0.2, 0.3, 0.4]
-
-        with QuantumTape() as tape:
-            prep = qml.BasisState(init_state, wires=[0, "a"])
-            ops = [qml.RX(p[0], wires=0), qml.Rot(*p[1:], wires=0).inv(), qml.CNOT(wires=[0, "a"])]
-            m1 = probs(wires=0)
-            m2 = probs(wires="a")
-
-        tape.inv()
-
-        # check that operation order is reversed
-        assert tape.operations == [prep] + ops[::-1]
-
-        # check that operations are inverted
-        assert ops[0].inverse
-        assert not ops[1].inverse
-        assert ops[2].inverse
-
-        # check that parameter order has reversed
-        print(tape.get_parameters())
-        print([init_state, p[1], p[2], p[3], p[0]])
-        assert tape.get_parameters() == [init_state, p[1], p[2], p[3], p[0]]
-
-    def test_parameter_transforms(self):
-        """Test that inversion correctly changes trainable parameters"""
-        init_state = np.array([1, 1])
-        p = [0.1, 0.2, 0.3, 0.4]
-
-        with QuantumTape() as tape:
-            prep = qml.BasisState(init_state, wires=[0, "a"])
-            ops = [qml.RX(p[0], wires=0), qml.Rot(*p[1:], wires=0).inv(), qml.CNOT(wires=[0, "a"])]
-            m1 = probs(wires=0)
-            m2 = probs(wires="a")
-
-        tape.trainable_params = {1, 2}
-        tape.inv()
-
-        # check that operation order is reversed
-        assert tape.trainable_params == {1, 4}
-        assert tape.get_parameters() == [p[1], p[0]]
-
-        # undo the inverse
-        tape.inv()
-        assert tape.trainable_params == {1, 2}
-        assert tape.get_parameters() == [p[0], p[1]]
-        assert tape._ops == ops
-
-
-class TestExpand:
-    """Tests for tape expansion"""
-
-    def test_decomposition(self):
-        """Test expanding a tape with operations that have decompositions"""
-        with QuantumTape() as tape:
-            qml.Rot(0.1, 0.2, 0.3, wires=0)
-
-        new_tape = tape.expand()
-
-        assert len(new_tape.operations) == 3
-        assert new_tape.get_parameters() == [0.1, 0.2, 0.3]
-        assert new_tape.trainable_params == {0, 1, 2}
-
-        assert isinstance(new_tape.operations[0], qml.RZ)
-        assert isinstance(new_tape.operations[1], qml.RY)
-        assert isinstance(new_tape.operations[2], qml.RZ)
-
-        # check that modifying the new tape does not affect the old tape
-
-        new_tape.trainable_params = {0}
-        new_tape.set_parameters([10])
-
-        assert tape.get_parameters() == [0.1, 0.2, 0.3]
-        assert tape.trainable_params == {0, 1, 2}
-
-    def test_decomposition_removing_parameters(self):
-        """Test that decompositions which reduce the number of parameters
-        on the tape retain tape consistency."""
-        with QuantumTape() as tape:
-            qml.BasisState(np.array([1]), wires=0)
-
-        new_tape = tape.expand()
-
-        assert len(new_tape.operations) == 1
-        assert new_tape.operations[0].name == "PauliX"
-        assert new_tape.operations[0].wires.tolist() == [0]
-        assert new_tape.num_params == 0
-        assert new_tape.get_parameters() == []
-
-        assert isinstance(new_tape.operations[0], qml.PauliX)
-
-    def test_decomposition_adding_parameters(self):
-        """Test that decompositions which increase the number of parameters
-        on the tape retain tape consistency."""
-        with QuantumTape() as tape:
-            qml.PauliX(wires=0)
-
-        new_tape = tape.expand()
-
-        assert len(new_tape.operations) == 3
-
-        assert new_tape.operations[0].name == "PhaseShift"
-        assert new_tape.operations[1].name == "RX"
-        assert new_tape.operations[2].name == "PhaseShift"
-
-        assert new_tape.num_params == 3
-        assert new_tape.get_parameters() == [np.pi / 2, np.pi, np.pi / 2]
-
-    def test_nested_tape(self):
-        """Test that a nested tape properly expands"""
-        with QuantumTape() as tape1:
-            with QuantumTape() as tape2:
-                op1 = qml.RX(0.543, wires=0)
-                op2 = qml.RY(0.1, wires=0)
-
-        assert tape1.num_params == 2
-        assert tape1.operations == [tape2]
-
-        new_tape = tape1.expand()
-        assert new_tape.num_params == 2
-        assert len(new_tape.operations) == 2
-        assert isinstance(new_tape.operations[0], qml.RX)
-        assert isinstance(new_tape.operations[1], qml.RY)
-
-    def test_nesting_and_decomposition(self):
-        """Test an example that contains nested tapes and operation decompositions."""
-
-        with QuantumTape() as tape:
-            qml.BasisState(np.array([1, 1]), wires=[0, "a"])
-
-            with QuantumTape() as tape2:
-                qml.Rot(0.543, 0.1, 0.4, wires=0)
-
-            qml.CNOT(wires=[0, "a"])
-            qml.RY(0.2, wires="a")
-            probs(wires=0), probs(wires="a")
-
-        new_tape = tape.expand()
-        assert len(new_tape.operations) == 5
-
-    def test_stopping_criterion(self):
-        """Test that gates specified in the stop_at
-        argument are not expanded."""
-        with QuantumTape() as tape:
-            qml.U3(0, 1, 2, wires=0)
-            qml.Rot(3, 4, 5, wires=0)
-            probs(wires=0), probs(wires="a")
-
-        new_tape = tape.expand(stop_at=lambda obj: obj.name in ["Rot"])
-        assert len(new_tape.operations) == 4
-        assert "Rot" in [i.name for i in new_tape.operations]
-        assert not "U3" in [i.name for i in new_tape.operations]
-
-    def test_depth_expansion(self):
-        """Test expanding with depth=2"""
-        with QuantumTape() as tape:
-            # Will be decomposed into PauliX(0), PauliX(0)
-            # Each PauliX will then be decomposed into PhaseShift, RX, PhaseShift.
-            qml.BasisState(np.array([1, 1]), wires=[0, "a"])
-
-            with QuantumTape() as tape2:
-                # will be decomposed into a RZ, RY, RZ
-                qml.Rot(0.543, 0.1, 0.4, wires=0)
-
-            qml.CNOT(wires=[0, "a"])
-            qml.RY(0.2, wires="a")
-            probs(wires=0), probs(wires="a")
-
-        new_tape = tape.expand(depth=2)
-        assert len(new_tape.operations) == 11
-
-    def test_stopping_criterion_with_depth(self):
-        """Test that gates specified in the stop_at
-        argument are not expanded."""
-        with QuantumTape() as tape:
-            # Will be decomposed into PauliX(0), PauliX(0)
-            qml.BasisState(np.array([1, 1]), wires=[0, "a"])
-
-            with QuantumTape() as tape2:
-                # will be decomposed into a RZ, RY, RZ
-                qml.Rot(0.543, 0.1, 0.4, wires=0)
-
-            qml.CNOT(wires=[0, "a"])
-            qml.RY(0.2, wires="a")
-            probs(wires=0), probs(wires="a")
-
-        new_tape = tape.expand(depth=2, stop_at=lambda obj: obj.name in ["PauliX"])
-        assert len(new_tape.operations) == 7
-
-    def test_measurement_expansion(self):
-        """Test that measurement expansion works as expected"""
-        with QuantumTape() as tape:
-            # expands into 2 PauliX
-            qml.BasisState(np.array([1, 1]), wires=[0, "a"])
-            qml.CNOT(wires=[0, "a"])
-            qml.RY(0.2, wires="a")
-            probs(wires=0)
-            # expands into RY on wire b
-            expval(qml.PauliZ("a") @ qml.Hadamard("b"))
-            # expands into QubitUnitary on wire 0
-            var(qml.Hermitian(np.array([[1, 2], [2, 4]]), wires=[0]))
-
-        new_tape = tape.expand(expand_measurements=True)
-
-        assert len(new_tape.operations) == 6
-
-        expected = [qml.operation.Probability, qml.operation.Expectation, qml.operation.Variance]
-        assert [m.return_type is r for m, r in zip(new_tape.measurements, expected)]
-
-        expected = [None, None, None]
-        assert [m.obs is r for m, r in zip(new_tape.measurements, expected)]
-
-        expected = [None, [1, -1, -1, 1], [0, 5]]
-        assert [m.eigvals is r for m, r in zip(new_tape.measurements, expected)]
-
-
-class TestExecution:
-    """Tests for tape execution"""
-
-    def test_execute_parameters(self, tol):
-        """Test execution works when parameters are both passed and not passed."""
-        dev = qml.device("default.qubit", wires=2)
-        params = [0.1, 0.2]
-
-        with QuantumTape() as tape:
-            qml.RX(params[0], wires=[0])
-            qml.RY(params[1], wires=[1])
-            qml.CNOT(wires=[0, 1])
-            expval(qml.PauliZ(0) @ qml.PauliX(1))
-
-        assert tape.output_dim == 1
-
-        # test execution with no parameters
-        res1 = tape.execute(dev)
-        assert tape.get_parameters() == params
-
-        # test execution with parameters
-        res2 = tape.execute(dev, params=[0.5, 0.6])
-        assert tape.get_parameters() == params
-
-        # test setting parameters
-        tape.set_parameters(params=[0.5, 0.6])
-        res3 = tape.execute(dev)
-        assert np.allclose(res2, res3, atol=tol, rtol=0)
-        assert not np.allclose(res1, res2, atol=tol, rtol=0)
-        assert tape.get_parameters() == [0.5, 0.6]
-
-    def test_no_output_execute(self):
-        """Test that tapes with no measurement process return
-        an empty list."""
-        dev = qml.device("default.qubit", wires=2)
-        params = [0.1, 0.2]
-
-        with QuantumTape() as tape:
-            qml.RX(params[0], wires=[0])
-            qml.RY(params[1], wires=[1])
-
-        res = tape.execute(dev)
-        assert res.size == 0
-        assert np.all(res == np.array([]))
-
-    def test_incorrect_output_dim_estimate(self):
-        """Test that a quantum tape with an incorrect inferred output dimension
-        corrects itself after evaluation."""
-        dev = qml.device("default.qubit", wires=3)
-        params = [1.0, 1.0, 1.0]
-
-        with QuantumTape() as tape:
-            qml.RX(params[0], wires=[0])
-            qml.RY(params[1], wires=[1])
-            qml.RZ(params[2], wires=[2])
-            qml.CNOT(wires=[0, 1])
-            probs(wires=0)
-            probs(wires=[1])
-
-        # estimate output dim should be correct
-        assert tape.output_dim == sum([2, 2])
-
-        # modify the output dim
-        tape._output_dim = 2
-
-        res = tape.execute(dev)
-        assert tape.output_dim == sum([2, 2])
-
-    def test_incorrect_ragged_output_dim_estimate(self):
-        """Test that a quantum tape with an incorrect *ragged* output dimension
-        estimate corrects itself after evaluation."""
-        dev = qml.device("default.qubit", wires=3)
-        params = [1.0, 1.0, 1.0]
-
-        with QuantumTape() as tape:
-            qml.RX(params[0], wires=[0])
-            qml.RY(params[1], wires=[1])
-            qml.RZ(params[2], wires=[2])
-            qml.CNOT(wires=[0, 1])
-            probs(wires=0)
-            probs(wires=[1, 2])
-
-        # estimate output dim should be correct
-        assert tape.output_dim == sum([2, 4])
-
-        # modify the output dim
-        tape._output_dim = 2
-
-        res = tape.execute(dev)
-        assert tape.output_dim == sum([2, 4])
-
-    def test_single_expectation_value(self, tol):
-        """Tests correct output shape and evaluation for a tape
-        with a single expval output"""
-        dev = qml.device("default.qubit", wires=2)
-        x = 0.543
-        y = -0.654
-
-        with QuantumTape() as tape:
-            qml.RX(x, wires=[0])
-            qml.RY(y, wires=[1])
-            qml.CNOT(wires=[0, 1])
-            expval(qml.PauliZ(0) @ qml.PauliX(1))
-
-        assert tape.output_dim == 1
-
-        res = tape.execute(dev)
-        assert res.shape == (1,)
-
-        expected = np.sin(y) * np.cos(x)
-        assert np.allclose(res, expected, atol=tol, rtol=0)
-
-    def test_multiple_expectation_values(self, tol):
-        """Tests correct output shape and evaluation for a tape
-        with multiple expval outputs"""
-        dev = qml.device("default.qubit", wires=2)
-        x = 0.543
-        y = -0.654
-
-        with QuantumTape() as tape:
-            qml.RX(x, wires=[0])
-            qml.RY(y, wires=[1])
-            qml.CNOT(wires=[0, 1])
-            expval(qml.PauliZ(0))
-            expval(qml.PauliX(1))
-
-        assert tape.output_dim == 2
-
-        res = tape.execute(dev)
-        assert res.shape == (2,)
-
-        expected = [np.cos(x), np.sin(y)]
-        assert np.allclose(res, expected, atol=tol, rtol=0)
-
-    def test_var_expectation_values(self, tol):
-        """Tests correct output shape and evaluation for a tape
-        with expval and var outputs"""
-        dev = qml.device("default.qubit", wires=2)
-        x = 0.543
-        y = -0.654
-
-        with QuantumTape() as tape:
-            qml.RX(x, wires=[0])
-            qml.RY(y, wires=[1])
-            qml.CNOT(wires=[0, 1])
-            expval(qml.PauliZ(0))
-            var(qml.PauliX(1))
-
-        assert tape.output_dim == 2
-
-        res = tape.execute(dev)
-        assert res.shape == (2,)
-
-        expected = [np.cos(x), np.cos(y) ** 2]
-        assert np.allclose(res, expected, atol=tol, rtol=0)
-
-    def test_prob_expectation_values(self, tol):
-        """Tests correct output shape and evaluation for a tape
-        with prob and var outputs"""
-        dev = qml.device("default.qubit", wires=2)
-        x = 0.543
-        y = -0.654
-
-        with QuantumTape() as tape:
-            qml.RX(x, wires=[0])
-            qml.RY(y, wires=[1])
-            qml.CNOT(wires=[0, 1])
-            expval(qml.PauliZ(0))
-            probs(wires=[0, 1])
-
-        assert tape.output_dim == 5
-
-        res = tape.execute(dev)
-
-        assert isinstance(res[0], float)
-        assert np.allclose(res[0], np.cos(x), atol=tol, rtol=0)
-
-        assert isinstance(res[1], np.ndarray)
-        assert np.allclose(res[1], np.abs(dev.state) ** 2, atol=tol, rtol=0)
-
-    def test_single_mode_sample(self):
-        """Test that there is only one array of values returned
-        for a single wire sample"""
-        dev = qml.device("default.qubit", wires=2, shots=10)
-        x = 0.543
-        y = -0.654
-
-        with QuantumTape() as tape:
-            qml.RX(x, wires=[0])
-            qml.RY(y, wires=[1])
-            qml.CNOT(wires=[0, 1])
-            sample(qml.PauliZ(0) @ qml.PauliX(1))
-
-        res = tape.execute(dev)
-        assert res.shape == (1, 10)
-
-    def test_multiple_samples(self):
-        """Test that there is only one array of values returned
-        for multiple samples"""
-        dev = qml.device("default.qubit", wires=2, shots=10)
-        x = 0.543
-        y = -0.654
-
-        with QuantumTape() as tape:
-            qml.RX(x, wires=[0])
-            qml.RY(y, wires=[1])
-            qml.CNOT(wires=[0, 1])
-            sample(qml.PauliZ(0))
-            sample(qml.PauliZ(1))
-
-        res = tape.execute(dev)
-        assert res.shape == (2, 10)
-
-    def test_samples_expval(self):
-        """Test that multiple arrays of values are returned
-        for combinations of samples and statistics"""
-        dev = qml.device("default.qubit", wires=2, shots=10)
-        x = 0.543
-        y = -0.654
-
-        with QuantumTape() as tape:
-            qml.RX(x, wires=[0])
-            qml.RY(y, wires=[1])
-            qml.CNOT(wires=[0, 1])
-            sample(qml.PauliZ(0))
-            expval(qml.PauliZ(1))
-
-        res = tape.execute(dev)
-        assert res[0].shape == (10,)
-        assert isinstance(res[1], float)
-
-    def test_decomposition(self, tol):
-        """Test decomposition onto a device's supported gate set"""
-        dev = qml.device("default.qubit", wires=1)
-
-        with QuantumTape() as tape:
-            qml.U3(0.1, 0.2, 0.3, wires=[0])
-            expval(qml.PauliZ(0))
-
-        tape = tape.expand(stop_at=lambda obj: obj.name in dev.operations)
-        res = tape.execute(dev)
-        assert np.allclose(res, np.cos(0.1), atol=tol, rtol=0)
-
-
-class TestCVExecution:
-    """Tests for CV tape execution"""
-
-    def test_single_output_value(self, tol):
-        """Tests correct execution and output shape for a CV tape
-        with a single expval output"""
-        dev = qml.device("default.gaussian", wires=2)
-        x = 0.543
-        y = -0.654
-
-        with QuantumTape() as tape:
-            qml.Displacement(x, 0, wires=[0])
-            qml.Squeezing(y, 0, wires=[1])
-            qml.Beamsplitter(np.pi / 4, 0, wires=[0, 1])
-            expval(qml.NumberOperator(0))
-
-        assert tape.output_dim == 1
-
-        res = tape.execute(dev)
-        assert res.shape == (1,)
-
-    def test_multiple_output_values(self, tol):
-        """Tests correct output shape and evaluation for a tape
-        with multiple measurement types"""
-        dev = qml.device("default.gaussian", wires=2)
-        x = 0.543
-        y = -0.654
-
-        with QuantumTape() as tape:
-            qml.Displacement(x, 0, wires=[0])
-            qml.Squeezing(y, 0, wires=[1])
-            qml.Beamsplitter(np.pi / 4, 0, wires=[0, 1])
-            expval(qml.PolyXP(np.diag([0, 1, 0]), wires=0))  # X^2
-            var(qml.P(1))
-
-        assert tape.output_dim == 2
-
-        res = tape.execute(dev)
-        assert res.shape == (2,)
-
-
-class TestGradMethod:
-    """Tests for parameter gradient methods"""
-
-    def test_non_differentiable(self):
-        """Test that a non-differentiable parameter is
-        correctly marked"""
-        psi = np.array([1, 0, 1, 0]) / np.sqrt(2)
-
-        with QuantumTape() as tape:
-            qml.QubitStateVector(psi, wires=[0, 1])
-            qml.RX(0.543, wires=[0])
-            qml.RY(-0.654, wires=[1])
-            qml.CNOT(wires=[0, 1])
-            probs(wires=[0, 1])
-
-        assert tape._grad_method(0) is None
-        assert tape._grad_method(1) == "F"
-        assert tape._grad_method(2) == "F"
-
-        tape._update_gradient_info()
-
-        assert tape._par_info[0]["grad_method"] is None
-        assert tape._par_info[1]["grad_method"] == "F"
-        assert tape._par_info[2]["grad_method"] == "F"
-
-    def test_independent(self):
-        """Test that an independent variable is properly marked
-        as having a zero gradient"""
-
-        with QuantumTape() as tape:
-            qml.RX(0.543, wires=[0])
-            qml.RY(-0.654, wires=[1])
-            expval(qml.PauliY(0))
-
-        assert tape._grad_method(0) == "F"
-        assert tape._grad_method(1) == "0"
-
-        tape._update_gradient_info()
-
-        assert tape._par_info[0]["grad_method"] == "F"
-        assert tape._par_info[1]["grad_method"] == "0"
-
-        # in non-graph mode, it is impossible to determine
-        # if a parameter is independent or not
-        tape._graph = None
-        assert tape._grad_method(1, use_graph=False) == "F"
-
-
-class TestJacobian:
-    """Unit tests for the jacobian method"""
-
-    def test_unknown_grad_method_error(self):
-        """Test error raised if gradient method is unknown"""
-        tape = QuantumTape()
-        with pytest.raises(ValueError, match="Unknown gradient method"):
-            tape.jacobian(None, method="unknown method")
-
-    def test_non_differentiable_error(self):
-        """Test error raised if attempting to differentiate with
-        respect to a non-differentiable argument"""
-        psi = np.array([1, 0, 1, 0]) / np.sqrt(2)
-
-        with QuantumTape() as tape:
-            qml.QubitStateVector(psi, wires=[0, 1])
-            qml.RX(0.543, wires=[0])
-            qml.RY(-0.654, wires=[1])
-            qml.CNOT(wires=[0, 1])
-            probs(wires=[0, 1])
-
-        # by default all parameters are assumed to be trainable
-        with pytest.raises(
-            ValueError, match=r"Cannot differentiate with respect to parameter\(s\) {0}"
-        ):
-            tape.jacobian(None)
-
-        # setting trainable parameters avoids this
-        tape.trainable_params = {1, 2}
-        dev = qml.device("default.qubit", wires=2)
-        res = tape.jacobian(dev)
-        assert res.shape == (4, 2)
-
-    def test_analytic_method_with_unsupported_params(self):
-        """Test that an exception is raised if method="A" but a parameter
-        only support finite differences"""
-        with QuantumTape() as tape:
-            qml.RX(0.543, wires=[0])
-            qml.RY(-0.654, wires=[0])
-            expval(qml.PauliY(0))
-
-        dev = qml.device("default.qubit", wires=1)
-
-        with pytest.raises(ValueError, match=r"analytic gradient method cannot be used"):
-            tape.jacobian(dev, method="analytic")
-
-    def test_analytic_method(self, mocker):
-        """Test that calling the Jacobian with method=analytic correctly
-        calls the analytic_pd method"""
-        mock = mocker.patch("pennylane.beta.tapes.QuantumTape._grad_method")
-        mock.return_value = "A"
-
-        with QuantumTape() as tape:
-            qml.RX(0.543, wires=[0])
-            qml.RY(-0.654, wires=[0])
-            expval(qml.PauliY(0))
-
-        dev = qml.device("default.qubit", wires=1)
-        tape.analytic_pd = mocker.Mock()
-        tape.analytic_pd.return_value = np.array([1.0])
-
-        tape.jacobian(dev, method="analytic")
-        assert len(tape.analytic_pd.call_args_list) == 2
-
-    def test_device_method(self, mocker):
-        """Test that calling the Jacobian with method=device correctly
-        calls the device_pd method"""
-        with QuantumTape() as tape:
-            qml.RX(0.543, wires=[0])
-            qml.RY(-0.654, wires=[0])
-            expval(qml.PauliY(0))
-
-        dev = qml.device("default.qubit", wires=1)
-
-        dev.jacobian = mocker.Mock()
-        tape.device_pd(dev)
-        dev.jacobian.assert_called_once()
-
-        dev.jacobian = mocker.Mock()
-        tape.jacobian(dev, method="device")
-        dev.jacobian.assert_called_once()
-
-    def test_no_output_execute(self):
-        """Test that tapes with no measurement process return
-        an empty list."""
-        dev = qml.device("default.qubit", wires=2)
-        params = [0.1, 0.2]
-
-        with QuantumTape() as tape:
-            qml.RX(params[0], wires=[0])
-            qml.RY(params[1], wires=[1])
-
-        res = tape.jacobian(dev)
-        assert res.size == 0
-
-    def test_incorrect_inferred_output_dim(self):
-        """Test that a quantum tape with an incorrect inferred output dimension
-        corrects itself when computing the Jacobian."""
-        dev = qml.device("default.qubit", wires=3)
-        params = [1.0, 1.0, 1.0]
-
-        with QuantumTape() as tape:
-            qml.RX(params[0], wires=[0])
-            qml.RY(params[1], wires=[1])
-            qml.RZ(params[2], wires=[2])
-            qml.CNOT(wires=[0, 1])
-            probs(wires=0)
-            probs(wires=[1])
-
-        # inferred output dim should be correct
-        assert tape.output_dim == sum([2, 2])
-
-        # modify the output dim
-        tape._output_dim = 2
-
-        res = tape.jacobian(dev, order=2)
-
-        # output dim should be correct
-        assert tape.output_dim == sum([2, 2])
-        assert res.shape == (4, 3)
-
-    def test_incorrect_ragged_output_dim(self, mocker):
-        """Test that a quantum tape with an incorrect inferred *ragged* output dimension
-        corrects itself after evaluation."""
-        dev = qml.device("default.qubit", wires=3)
-        params = [1.0, 1.0, 1.0]
-
-        with QuantumTape() as tape:
-            qml.RX(params[0], wires=[0])
-            qml.RY(params[1], wires=[1])
-            qml.RZ(params[2], wires=[2])
-            qml.CNOT(wires=[0, 1])
-            probs(wires=0)
-            probs(wires=[1, 2])
-
-        # inferred output dim should be correct
-        assert tape.output_dim == sum([2, 4])
-
-        # modify the output dim
-        tape._output_dim = 2
-
-        res = tape.jacobian(dev, order=2)
-
-        # output dim should be correct
-        assert tape.output_dim == sum([2, 4])
-        assert res.shape == (6, 3)
-
-    def test_independent_parameter(self, mocker):
-        """Test that an independent parameter is skipped
-        during the Jacobian computation."""
-        numeric_spy = mocker.spy(QuantumTape, "numeric_pd")
-        analytic_spy = mocker.spy(QuantumTape, "analytic_pd")
-
-        with QuantumTape() as tape:
-            qml.RX(0.543, wires=[0])
-            qml.RY(-0.654, wires=[1])
-            expval(qml.PauliZ(0))
-
-        dev = qml.device("default.qubit", wires=2)
-        res = tape.jacobian(dev)
-        assert res.shape == (1, 2)
-
-        # the numeric pd method is only called once
-        assert len(numeric_spy.call_args_list) == 1
-
-        # analytic pd should not be called at all
-        assert len(analytic_spy.call_args_list) == 0
-
-        # the numeric pd method is only called for parameter 0
-        assert numeric_spy.call_args[0] == (tape, 0, dev)
-
-    def test_no_trainable_parameters(self, mocker):
-        """Test that if the tape has no trainable parameters, no
-        subroutines are called and the returned Jacobian is empty"""
-        numeric_spy = mocker.spy(QuantumTape, "numeric_pd")
-        analytic_spy = mocker.spy(QuantumTape, "analytic_pd")
-
-        with QuantumTape() as tape:
-            qml.RX(0.543, wires=[0])
-            qml.RY(-0.654, wires=[1])
-            expval(qml.PauliZ(0))
-
-        dev = qml.device("default.qubit", wires=2)
-        tape.trainable_params = {}
-
-        res = tape.jacobian(dev)
-        assert res.size == 0
-        assert np.all(res == np.array([[]]))
-
-        numeric_spy.assert_not_called()
-        analytic_spy.assert_not_called()
-
-    def test_y0(self, mocker):
-        """Test that if first order finite differences is used, then
-        the tape is executed only once using the current parameter
-        values."""
-        execute_spy = mocker.spy(QuantumTape, "execute_device")
-        numeric_spy = mocker.spy(QuantumTape, "numeric_pd")
-
-        with QuantumTape() as tape:
-            qml.RX(0.543, wires=[0])
-            qml.RY(-0.654, wires=[0])
-            expval(qml.PauliZ(0))
-
-        dev = qml.device("default.qubit", wires=2)
-        res = tape.jacobian(dev, order=1)
-
-        # the execute device method is called once per parameter,
-        # plus one global call
-        assert len(execute_spy.call_args_list) == tape.num_params + 1
-        assert "y0" in numeric_spy.call_args_list[0][1]
-        assert "y0" in numeric_spy.call_args_list[1][1]
-
-    def test_parameters(self, tol):
-        """Test Jacobian computation works when parameters are both passed and not passed."""
-        dev = qml.device("default.qubit", wires=2)
-        params = [0.1, 0.2]
-
-        with QuantumTape() as tape:
-            qml.RX(params[0], wires=[0])
-            qml.RY(params[1], wires=[1])
-            qml.CNOT(wires=[0, 1])
-            expval(qml.PauliZ(0) @ qml.PauliX(1))
-
-        # test Jacobian with no parameters
-        res1 = tape.jacobian(dev)
-        assert tape.get_parameters() == params
-
-        # test Jacobian with parameters
-        res2 = tape.jacobian(dev, params=[0.5, 0.6])
-        assert tape.get_parameters() == params
-
-        # test setting parameters
-        tape.set_parameters(params=[0.5, 0.6])
-        res3 = tape.jacobian(dev)
-        assert np.allclose(res2, res3, atol=tol, rtol=0)
-        assert not np.allclose(res1, res2, atol=tol, rtol=0)
-        assert tape.get_parameters() == [0.5, 0.6]
-
-    def test_numeric_pd_no_y0(self, mocker, tol):
-        """Test that, if y0 is not passed when calling the numeric_pd method,
-        y0 is calculated."""
-        execute_spy = mocker.spy(QuantumTape, "execute_device")
-
-        dev = qml.device("default.qubit", wires=2)
-        params = [0.1, 0.2]
-
-        with QuantumTape() as tape:
-            qml.RX(params[0], wires=[0])
-            qml.RY(params[1], wires=[1])
-            qml.CNOT(wires=[0, 1])
-            expval(qml.PauliZ(0) @ qml.PauliX(1))
-
-        # compute numeric gradient of parameter 0, without passing y0
-        res1 = tape.numeric_pd(0, dev)
-        assert len(execute_spy.call_args_list) == 2
-
-        # compute y0 in advance
-        y0 = tape.execute(dev)
-        execute_spy.call_args_list = []
-        res2 = tape.numeric_pd(0, dev, y0=y0)
-        assert len(execute_spy.call_args_list) == 1
-        assert np.allclose(res1, res2, atol=tol, rtol=0)
-
-    def test_numeric_unknown_order(self):
-        """Test that an exception is raised if the finite-difference
-        order is not supported"""
-        dev = qml.device("default.qubit", wires=2)
-        params = [0.1, 0.2]
-
-        with QuantumTape() as tape:
-            qml.RX(1, wires=[0])
-            qml.RY(1, wires=[1])
-            qml.RZ(1, wires=[2])
-            qml.CNOT(wires=[0, 1])
-            expval(qml.PauliZ(0) @ qml.PauliX(1) @ qml.PauliZ(2))
-            for k, v in tape._queue.items():
-                print(k, v)
-
-        with pytest.raises(ValueError, match="Order must be 1 or 2"):
-            tape.jacobian(dev, order=3)
-
-
-class TestJacobianIntegration:
-    """Integration tests for the Jacobian method"""
-
-    def test_ragged_output(self):
-        """Test that the Jacobian is correctly returned for a tape
-        with ragged output"""
-        dev = qml.device("default.qubit", wires=3)
-        params = [1.0, 1.0, 1.0]
-
-        with QuantumTape() as tape:
-            qml.RX(params[0], wires=[0])
-            qml.RY(params[1], wires=[1])
-            qml.RZ(params[2], wires=[2])
-            qml.CNOT(wires=[0, 1])
-            probs(wires=0)
-            probs(wires=[1, 2])
-
-        res = tape.jacobian(dev)
-        assert res.shape == (6, 3)
-
-    def test_single_expectation_value(self, tol):
-        """Tests correct output shape and evaluation for a tape
-        with a single expval output"""
-        dev = qml.device("default.qubit", wires=2)
-        x = 0.543
-        y = -0.654
-
-        with QuantumTape() as tape:
-            qml.RX(x, wires=[0])
-            qml.RY(y, wires=[1])
-            qml.CNOT(wires=[0, 1])
-            expval(qml.PauliZ(0) @ qml.PauliX(1))
-
-        res = tape.jacobian(dev)
-        assert res.shape == (1, 2)
-
-        expected = np.array([[-np.sin(y) * np.sin(x), np.cos(y) * np.cos(x)]])
-        assert np.allclose(res, expected, atol=tol, rtol=0)
-
-    def test_multiple_expectation_values(self, tol):
-        """Tests correct output shape and evaluation for a tape
-        with multiple expval outputs"""
-        dev = qml.device("default.qubit", wires=2)
-        x = 0.543
-        y = -0.654
-
-        with QuantumTape() as tape:
-            qml.RX(x, wires=[0])
-            qml.RY(y, wires=[1])
-            qml.CNOT(wires=[0, 1])
-            expval(qml.PauliZ(0))
-            expval(qml.PauliX(1))
-
-        res = tape.jacobian(dev)
-        assert res.shape == (2, 2)
-
-        expected = np.array([[-np.sin(x), 0], [0, np.cos(y)]])
-        assert np.allclose(res, expected, atol=tol, rtol=0)
-
-    def test_var_expectation_values(self, tol):
-        """Tests correct output shape and evaluation for a tape
-        with expval and var outputs"""
-        dev = qml.device("default.qubit", wires=2)
-        x = 0.543
-        y = -0.654
-
-        with QuantumTape() as tape:
-            qml.RX(x, wires=[0])
-            qml.RY(y, wires=[1])
-            qml.CNOT(wires=[0, 1])
-            expval(qml.PauliZ(0))
-            var(qml.PauliX(1))
-
-        res = tape.jacobian(dev)
-        assert res.shape == (2, 2)
-
-        expected = np.array([[-np.sin(x), 0], [0, -2 * np.cos(y) * np.sin(y)]])
-        assert np.allclose(res, expected, atol=tol, rtol=0)
-
-    def test_prob_expectation_values(self, tol):
-        """Tests correct output shape and evaluation for a tape
-        with prob and expval outputs"""
-        dev = qml.device("default.qubit", wires=2)
-        x = 0.543
-        y = -0.654
-
-        with QuantumTape() as tape:
-            qml.RX(x, wires=[0])
-            qml.RY(y, wires=[1])
-            qml.CNOT(wires=[0, 1])
-            expval(qml.PauliZ(0))
-            probs(wires=[0, 1])
-
-        res = tape.jacobian(dev)
-        assert res.shape == (5, 2)
-
-        expected = (
-            np.array(
-                [
-                    [-2 * np.sin(x), 0],
-                    [
-                        -(np.cos(y / 2) ** 2 * np.sin(x)),
-                        -(np.cos(x / 2) ** 2 * np.sin(y)),
-                    ],
-                    [
-                        -(np.sin(x) * np.sin(y / 2) ** 2),
-                        (np.cos(x / 2) ** 2 * np.sin(y)),
-                    ],
-                    [
-                        (np.sin(x) * np.sin(y / 2) ** 2),
-                        (np.sin(x / 2) ** 2 * np.sin(y)),
-                    ],
-                    [
-                        (np.cos(y / 2) ** 2 * np.sin(x)),
-                        -(np.sin(x / 2) ** 2 * np.sin(y)),
-                    ],
-                ]
-            )
-            / 2
-        )
-
-        assert np.allclose(res, expected, atol=tol, rtol=0)
-
-
-class TestJacobianCVIntegration:
-    """Intgration tests for the Jacobian method and CV circuits"""
-
-    def test_single_output_value(self, tol):
-        """Tests correct Jacobian and output shape for a CV tape
-        with a single output"""
-        dev = qml.device("default.gaussian", wires=2)
-        n = 0.543
-        a = -0.654
-
-        with QuantumTape() as tape:
-            qml.ThermalState(n, wires=0)
-            qml.Displacement(a, 0, wires=0)
-            var(qml.NumberOperator(0))
-
-        tape.trainable_params = {0, 1}
-        res = tape.jacobian(dev)
-        assert res.shape == (1, 2)
-
-        expected = np.array([2 * a ** 2 + 2 * n + 1, 2 * a * (2 * n + 1)])
-        assert np.allclose(res, expected, atol=tol, rtol=0)
-
-    def test_multiple_output_values(self, tol):
-        """Tests correct output shape and evaluation for a tape
-        with multiple outputs"""
-        dev = qml.device("default.gaussian", wires=2)
-        n = 0.543
-        a = -0.654
-
-        with QuantumTape() as tape:
-            qml.ThermalState(n, wires=0)
-            qml.Displacement(a, 0, wires=0)
-            expval(qml.NumberOperator(0))
-            var(qml.NumberOperator(0))
-
-        tape.trainable_params = {0, 1}
-        res = tape.jacobian(dev)
-        assert res.shape == (2, 2)
-
-        expected = np.array([[1, 2 * a], [2 * a ** 2 + 2 * n + 1, 2 * a * (2 * n + 1)]])
-        assert np.allclose(res, expected, atol=tol, rtol=0)
-
-    def test_trainable_measurement(self, tol):
-        """Test that a trainable measurement can be differentiated"""
-        dev = qml.device("default.gaussian", wires=2)
-        a = 0.32
-        phi = 0.54
-
-        with QuantumTape() as tape:
-            qml.Displacement(a, 0, wires=0)
-            expval(qml.QuadOperator(phi, wires=0))
-
-        tape.trainable_params = {2}
-        res = tape.jacobian(dev)
-        expected = np.array([[-2 * a * np.sin(phi)]])
-        assert np.allclose(res, expected, atol=tol, rtol=0)
->>>>>>> 1b527eb6
+# Copyright 2018-2020 Xanadu Quantum Technologies Inc.
+
+# Licensed under the Apache License, Version 2.0 (the "License");
+# you may not use this file except in compliance with the License.
+# You may obtain a copy of the License at
+
+#     http://www.apache.org/licenses/LICENSE-2.0
+
+# Unless required by applicable law or agreed to in writing, software
+# distributed under the License is distributed on an "AS IS" BASIS,
+# WITHOUT WARRANTIES OR CONDITIONS OF ANY KIND, either express or implied.
+# See the License for the specific language governing permissions and
+# limitations under the License.
+"""Unit tests for the QuantumTape"""
+import pytest
+import numpy as np
+
+import pennylane as qml
+from pennylane.beta.tapes import QuantumTape, NewCircuitGraph
+from pennylane.beta.queuing import expval, var, sample, probs, MeasurementProcess
+
+
+def TestOperationMonkeypatching():
+    """Test that operations are monkeypatched only within the quantum tape"""
+    with QuantumTape() as tape:
+        op = qml.RX(0.432, wires=0)
+        obs = qml.PauliX(wires="a")
+        measure = expval(qml.PauliX(wires="a"))
+
+    assert tape.operations == [op]
+    assert tape.observables == [obs]
+
+    # now create an old QNode
+    dev = qml.device("default.qubit", wires=[0, "a"])
+
+    @qml.qnode(dev)
+    def func(x):
+        global op
+        op = qml.RX(x, wires=0)
+        return qml.expval(qml.PauliX(wires="a"))
+
+    # this should evaluate without error
+    func(0.432)
+
+    assert func.circuit.operations == [op]
+
+
+class TestConstruction:
+    """Test for queuing and construction"""
+
+    @pytest.fixture
+    def make_tape(self):
+        ops = []
+        obs = []
+
+        with QuantumTape() as tape:
+            ops += [qml.RX(0.432, wires=0)]
+            ops += [qml.Rot(0.543, 0, 0.23, wires=0)]
+            ops += [qml.CNOT(wires=[0, "a"])]
+            ops += [qml.RX(0.133, wires=4)]
+            obs += [qml.PauliX(wires="a")]
+            expval(obs[0])
+            obs += [probs(wires=[0, "a"])]
+
+        return tape, ops, obs
+
+    def test_qubit_queuing(self, make_tape):
+        """Test that qubit quantum operations correctly queue"""
+        tape, ops, obs = make_tape
+
+        assert len(tape.queue) == 7
+        assert tape.operations == ops
+        assert tape.observables == obs
+        assert tape.output_dim == 5
+        assert tape.interface is None
+
+        assert tape.wires == qml.wires.Wires([0, "a", 4])
+        assert tape._output_dim == len(obs[0].wires) + 2 ** len(obs[1].wires)
+
+    def test_observable_processing(self, make_tape):
+        """Test that observables are processed correctly"""
+        tape, ops, obs = make_tape
+
+        # test that the internal tape._measurements list is created properly
+        assert isinstance(tape._measurements[0], MeasurementProcess)
+        assert tape._measurements[0].return_type == qml.operation.Expectation
+        assert tape._measurements[0].obs == obs[0]
+
+        assert isinstance(tape._measurements[1], MeasurementProcess)
+        assert tape._measurements[1].return_type == qml.operation.Probability
+
+        # test the public observables property
+        assert len(tape.observables) == 2
+        assert tape.observables[0].name == "PauliX"
+        assert tape.observables[1].return_type == qml.operation.Probability
+
+        # test the public measurements property
+        assert len(tape.measurements) == 2
+        assert all(isinstance(m, MeasurementProcess) for m in tape.measurements)
+        assert tape.observables[0].return_type == qml.operation.Expectation
+        assert tape.observables[1].return_type == qml.operation.Probability
+
+    def test_tensor_observables_matmul(self):
+        """Test that tensor observables are correctly processed from the annotated
+        queue. Here, we test multiple tensor observables constructed via matmul."""
+
+        with QuantumTape() as tape:
+            op = qml.RX(1.0, wires=0)
+            t_obs1 = qml.PauliZ(0) @ qml.PauliX(1)
+            t_obs2 = t_obs1 @ qml.PauliZ(3)
+            m = expval(t_obs2)
+
+        assert tape.operations == [op]
+        assert tape.observables == [t_obs2]
+        assert tape.measurements[0].return_type is qml.operation.Expectation
+        assert tape.measurements[0].obs is t_obs2
+
+    def test_tensor_observables_rmatmul(self):
+        """Test that tensor observables are correctly processed from the annotated
+        queue. Here, we test multiple tensor observables constructed via matmul
+        with the observable occuring on the left hand side."""
+
+        with QuantumTape() as tape:
+            op = qml.RX(1.0, wires=0)
+            t_obs1 = qml.PauliZ(1) @ qml.PauliX(0)
+            t_obs2 = qml.Hadamard(2) @ t_obs1
+            m = expval(t_obs2)
+
+        assert tape.operations == [op]
+        assert tape.observables == [t_obs2]
+        assert tape.measurements[0].return_type is qml.operation.Expectation
+        assert tape.measurements[0].obs is t_obs2
+
+    def test_tensor_observables_tensor_init(self):
+        """Test that tensor observables are correctly processed from the annotated
+        queue. Here, we test multiple tensor observables constructed via explicit
+        Tensor creation."""
+
+        with QuantumTape() as tape:
+            op = qml.RX(1.0, wires=0)
+            t_obs1 = qml.PauliZ(1) @ qml.PauliX(0)
+            t_obs2 = qml.operation.Tensor(t_obs1, qml.Hadamard(2))
+            m = expval(t_obs2)
+
+        assert tape.operations == [op]
+        assert tape.observables == [t_obs2]
+        assert tape.measurements[0].return_type is qml.operation.Expectation
+        assert tape.measurements[0].obs is t_obs2
+
+    def test_tensor_observables_tensor_matmul(self):
+        """Test that tensor observables are correctly processed from the annotated
+        queue". Here, wetest multiple tensor observables constructed via matmul
+        between two tensor observables."""
+
+        with QuantumTape() as tape:
+            op = qml.RX(1.0, wires=0)
+            t_obs1 = qml.PauliZ(0) @ qml.PauliX(1)
+            t_obs2 = qml.PauliY(2) @ qml.PauliZ(3)
+            t_obs = t_obs1 @ t_obs2
+            m = var(t_obs)
+
+        assert tape.operations == [op]
+        assert tape.observables == [t_obs]
+        assert tape.measurements[0].return_type is qml.operation.Variance
+        assert tape.measurements[0].obs is t_obs
+
+    def test_parameter_info(self, make_tape):
+        """Test that parameter information is correctly extracted"""
+        tape, ops, obs = make_tape
+        tape._update_gradient_info()
+        assert tape._trainable_params == set(range(5))
+        assert tape._par_info == {
+            0: {"op": ops[0], "p_idx": 0, "grad_method": "F"},
+            1: {"op": ops[1], "p_idx": 0, "grad_method": "F"},
+            2: {"op": ops[1], "p_idx": 1, "grad_method": "F"},
+            3: {"op": ops[1], "p_idx": 2, "grad_method": "F"},
+            4: {"op": ops[3], "p_idx": 0, "grad_method": "0"},
+        }
+
+    def test_qubit_diagonalization(self, make_tape):
+        """Test that qubit diagonalization works as expected"""
+        tape, ops, obs = make_tape
+
+        obs_rotations = [o.diagonalizing_gates() for o in obs]
+        obs_rotations = [item for sublist in obs_rotations for item in sublist]
+
+        for o1, o2 in zip(tape.diagonalizing_gates, obs_rotations):
+            assert isinstance(o1, o2.__class__)
+            assert o1.wires == o2.wires
+
+    def test_tensor_process_queuing(self):
+        """Test that tensors are correctly queued"""
+        with QuantumTape() as tape:
+            A = qml.PauliX(wires=0)
+            B = qml.PauliZ(wires=1)
+            C = A @ B
+            D = expval(C)
+
+        assert len(tape.queue) == 4
+        assert not tape.operations
+        assert tape.measurements == [D]
+        assert tape.observables == [C]
+        assert tape.output_dim == 1
+
+    def test_multiple_contexts(self):
+        """Test multiple contexts with a single tape."""
+        ops = []
+        obs = []
+
+        with QuantumTape() as tape:
+            ops += [qml.RX(0.432, wires=0)]
+
+        a = qml.Rot(0.543, 0, 0.23, wires=1)
+        b = qml.CNOT(wires=[2, "a"])
+
+        with tape:
+            ops += [qml.RX(0.133, wires=0)]
+            obs += [qml.PauliX(wires="a")]
+            expval(obs[0])
+            obs += [probs(wires=[0, "a"])]
+
+        assert len(tape.queue) == 5
+        assert tape.operations == ops
+        assert tape.observables == obs
+        assert tape.output_dim == 5
+
+        assert a not in tape.operations
+        assert b not in tape.operations
+
+        assert tape.wires == qml.wires.Wires([0, "a"])
+
+    def test_state_preparation(self):
+        """Test that state preparations are correctly processed"""
+        params = [np.array([1, 0, 1, 0]) / np.sqrt(2), 1]
+
+        with QuantumTape() as tape:
+            A = qml.QubitStateVector(params[0], wires=[0, 1])
+            B = qml.RX(params[1], wires=0)
+            expval(qml.PauliZ(wires=1))
+
+        assert tape.operations == [A, B]
+        assert tape._prep == [A]
+        assert tape.get_parameters() == params
+
+    def test_state_preparation_error(self):
+        """Test that an exception is raised if a state preparation comes
+        after a quantum operation"""
+        with pytest.raises(ValueError, match="must occur prior to any quantum"):
+            with QuantumTape() as tape:
+                B = qml.PauliX(wires=0)
+                qml.BasisState(np.array([0, 1]), wires=[0, 1])
+
+    def test_measurement_before_operation(self):
+        """Test that an exception is raised if a measurement occurs before a operation"""
+
+        with pytest.raises(ValueError, match="must occur prior to any measurements"):
+            with QuantumTape() as tape:
+                expval(qml.PauliZ(wires=1))
+                qml.RX(0.5, wires=0)
+                expval(qml.PauliZ(wires=1))
+
+    def test_observable_with_no_measurement(self):
+        """Test that an exception is raised if an observable is used without a measurement"""
+
+        with pytest.raises(ValueError, match="does not have a measurement type specified"):
+            with QuantumTape() as tape:
+                qml.RX(0.5, wires=0)
+                qml.Hermitian(np.array([[0, 1], [1, 0]]), wires=1)
+                expval(qml.PauliZ(wires=1))
+
+        with pytest.raises(ValueError, match="does not have a measurement type specified"):
+            with QuantumTape() as tape:
+                qml.RX(0.5, wires=0)
+                qml.PauliX(wires=0) @ qml.PauliY(wires=1)
+                expval(qml.PauliZ(wires=1))
+
+    def test_sampling(self):
+        """Test that the tape correctly marks itself as returning samples"""
+        with QuantumTape() as tape:
+            expval(qml.PauliZ(wires=1))
+
+        assert not tape.is_sampled
+
+        with QuantumTape() as tape:
+            sample(qml.PauliZ(wires=0))
+
+        assert tape.is_sampled
+
+
+class TestGraph:
+    """Tests involving graph creation"""
+
+    def test_graph_creation(self, mocker):
+        """Test that the circuit graph is correctly created"""
+        spy = mocker.spy(NewCircuitGraph, "__init__")
+
+        with QuantumTape() as tape:
+            op = qml.RX(1.0, wires=0)
+            obs = qml.PauliZ(1)
+            expval(obs)
+
+        # graph has not yet been created
+        assert tape._graph is None
+        spy.assert_not_called()
+
+        # requesting the graph creates it
+        g = tape.graph
+        assert g.operations == [op]
+        assert g.observables == [obs]
+        assert tape._graph is not None
+        spy.assert_called_once()
+
+        # calling the graph property again does
+        # not reconstruct the graph
+        g2 = tape.graph
+        assert g2 is g
+        spy.assert_called_once()
+
+
+class TestParameters:
+    """Tests for parameter processing, setting, and manipulation"""
+
+    @pytest.fixture
+    def make_tape(self):
+        params = [0.432, 0.123, 0.546, 0.32, 0.76]
+
+        with QuantumTape() as tape:
+            qml.RX(params[0], wires=0)
+            qml.Rot(*params[1:4], wires=0)
+            qml.CNOT(wires=[0, "a"])
+            qml.RX(params[4], wires=4)
+            expval(qml.PauliX(wires="a"))
+            probs(wires=[0, "a"])
+
+        return tape, params
+
+    def test_parameter_processing(self, make_tape):
+        """Test that parameters are correctly counted and processed"""
+        tape, params = make_tape
+        assert tape.num_params == len(params)
+        assert tape.trainable_params == set(range(len(params)))
+        assert tape.get_parameters() == params
+
+    def test_set_trainable_params(self, make_tape):
+        """Test that setting trainable parameters works as expected"""
+        tape, params = make_tape
+        trainable = {0, 2, 3}
+        tape.trainable_params = trainable
+        assert tape._trainable_params == trainable
+        assert tape.num_params == 3
+        assert tape.get_parameters() == [params[i] for i in tape.trainable_params]
+
+        # add additional trainable parameters
+        trainable = {1, 2, 3, 4}
+        tape.trainable_params = trainable
+        assert tape._trainable_params == trainable
+        assert tape.num_params == 4
+        assert tape.get_parameters() == [params[i] for i in tape.trainable_params]
+
+    def test_changing_params(self, make_tape):
+        """Test that changing trainable parameters works as expected"""
+        tape, params = make_tape
+        trainable = {0, 2, 3}
+        tape.trainable_params = trainable
+        assert tape._trainable_params == trainable
+        assert tape.num_params == 3
+        assert tape.get_parameters() == [params[i] for i in tape.trainable_params]
+        assert tape.get_parameters(trainable_only=False) == params
+
+    def test_set_trainable_params_error(self, make_tape):
+        """Test that exceptions are raised if incorrect parameters
+        are set as trainable"""
+        tape, _ = make_tape
+
+        with pytest.raises(ValueError, match="must be positive integers"):
+            tape.trainable_params = {-1, 0}
+
+        with pytest.raises(ValueError, match="must be positive integers"):
+            tape.trainable_params = {0.5}
+
+        with pytest.raises(ValueError, match="has at most 5 parameters"):
+            tape.trainable_params = {0, 7}
+
+    def test_setting_parameters(self, make_tape):
+        """Test that parameters are correctly modified after construction"""
+        tape, params = make_tape
+        new_params = [0.6543, -0.654, 0, 0.3, 0.6]
+
+        tape.set_parameters(new_params)
+
+        for pinfo, pval in zip(tape._par_info.values(), new_params):
+            assert pinfo["op"].data[pinfo["p_idx"]] == pval
+
+        assert tape.get_parameters() == new_params
+
+        new_params = [0.1, -0.2, 1, 5, 0]
+        tape.data = new_params
+
+        for pinfo, pval in zip(tape._par_info.values(), new_params):
+            assert pinfo["op"].data[pinfo["p_idx"]] == pval
+
+        assert tape.get_parameters() == new_params
+
+    def test_setting_free_parameters(self, make_tape):
+        """Test that free parameters are correctly modified after construction"""
+        tape, params = make_tape
+        new_params = [-0.654, 0.3]
+
+        tape.trainable_params = {1, 3}
+        tape.set_parameters(new_params)
+
+        count = 0
+        for idx, pinfo in tape._par_info.items():
+            if idx in tape.trainable_params:
+                assert pinfo["op"].data[pinfo["p_idx"]] == new_params[count]
+                count += 1
+            else:
+                assert pinfo["op"].data[pinfo["p_idx"]] == params[idx]
+
+        assert tape.get_parameters(trainable_only=False) == [
+            params[0],
+            new_params[0],
+            params[2],
+            new_params[1],
+            params[4],
+        ]
+
+    def test_setting_all_parameters(self, make_tape):
+        """Test that all parameters are correctly modified after construction"""
+        tape, params = make_tape
+        new_params = [0.6543, -0.654, 0, 0.3, 0.6]
+
+        tape.trainable_params = {1, 3}
+        tape.set_parameters(new_params, trainable_only=False)
+
+        for pinfo, pval in zip(tape._par_info.values(), new_params):
+            assert pinfo["op"].data[pinfo["p_idx"]] == pval
+
+        assert tape.get_parameters(trainable_only=False) == new_params
+
+    def test_setting_parameters_error(self, make_tape):
+        """Test that exceptions are raised if incorrect parameters
+        are attempted to be set"""
+        tape, _ = make_tape
+
+        with pytest.raises(ValueError, match="Number of provided parameters does not match"):
+            tape.set_parameters([0.54])
+
+        with pytest.raises(ValueError, match="Number of provided parameters does not match"):
+            tape.trainable_params = {2, 3}
+            tape.set_parameters([0.54, 0.54, 0.123])
+
+    def test_array_parameter(self):
+        """Test that array parameters integrate properly"""
+        a = np.array([1, 1, 0, 0]) / np.sqrt(2)
+        params = [a, 0.32, 0.76, 1.0]
+
+        with QuantumTape() as tape:
+            op = qml.QubitStateVector(params[0], wires=0)
+            qml.Rot(params[1], params[2], params[3], wires=0)
+
+        assert tape.num_params == len(params)
+        assert tape.get_parameters() == params
+
+        b = np.array([0, 1, 0, 0])
+        new_params = [b, 0.543, 0.654, 0.123]
+        tape.set_parameters(new_params)
+        assert tape.get_parameters() == new_params
+
+        assert np.all(op.data[0] == b)
+
+    def test_measurement_parameter(self):
+        """Test that measurement parameters integrate properly"""
+        H = np.array([[1, 0], [0, -1]])
+        params = [0.32, 0.76, 1.0, H]
+
+        with QuantumTape() as tape:
+            qml.Rot(params[0], params[1], params[2], wires=0)
+            obs = qml.Hermitian(params[3], wires=0)
+            expval(obs)
+
+        assert tape.num_params == len(params)
+        assert tape.get_parameters() == params
+
+        H2 = np.array([[0, 1], [1, 1]])
+        new_params = [0.543, 0.654, 0.123, H2]
+        tape.set_parameters(new_params)
+        assert tape.get_parameters() == new_params
+
+        assert np.all(obs.data[0] == H2)
+
+
+class TestInverse:
+    """Tests for tape inversion"""
+
+    def test_inverse(self):
+        """Test that inversion works as expected"""
+        init_state = np.array([1, 1])
+        p = [0.1, 0.2, 0.3, 0.4]
+
+        with QuantumTape() as tape:
+            prep = qml.BasisState(init_state, wires=[0, "a"])
+            ops = [qml.RX(p[0], wires=0), qml.Rot(*p[1:], wires=0).inv(), qml.CNOT(wires=[0, "a"])]
+            m1 = probs(wires=0)
+            m2 = probs(wires="a")
+
+        tape.inv()
+
+        # check that operation order is reversed
+        assert tape.operations == [prep] + ops[::-1]
+
+        # check that operations are inverted
+        assert ops[0].inverse
+        assert not ops[1].inverse
+        assert ops[2].inverse
+
+        # check that parameter order has reversed
+        print(tape.get_parameters())
+        print([init_state, p[1], p[2], p[3], p[0]])
+        assert tape.get_parameters() == [init_state, p[1], p[2], p[3], p[0]]
+
+    def test_parameter_transforms(self):
+        """Test that inversion correctly changes trainable parameters"""
+        init_state = np.array([1, 1])
+        p = [0.1, 0.2, 0.3, 0.4]
+
+        with QuantumTape() as tape:
+            prep = qml.BasisState(init_state, wires=[0, "a"])
+            ops = [qml.RX(p[0], wires=0), qml.Rot(*p[1:], wires=0).inv(), qml.CNOT(wires=[0, "a"])]
+            m1 = probs(wires=0)
+            m2 = probs(wires="a")
+
+        tape.trainable_params = {1, 2}
+        tape.inv()
+
+        # check that operation order is reversed
+        assert tape.trainable_params == {1, 4}
+        assert tape.get_parameters() == [p[1], p[0]]
+
+        # undo the inverse
+        tape.inv()
+        assert tape.trainable_params == {1, 2}
+        assert tape.get_parameters() == [p[0], p[1]]
+        assert tape._ops == ops
+
+
+class TestExpand:
+    """Tests for tape expansion"""
+
+    def test_decomposition(self):
+        """Test expanding a tape with operations that have decompositions"""
+        with QuantumTape() as tape:
+            qml.Rot(0.1, 0.2, 0.3, wires=0)
+
+        new_tape = tape.expand()
+
+        assert len(new_tape.operations) == 3
+        assert new_tape.get_parameters() == [0.1, 0.2, 0.3]
+        assert new_tape.trainable_params == {0, 1, 2}
+
+        assert isinstance(new_tape.operations[0], qml.RZ)
+        assert isinstance(new_tape.operations[1], qml.RY)
+        assert isinstance(new_tape.operations[2], qml.RZ)
+
+        # check that modifying the new tape does not affect the old tape
+
+        new_tape.trainable_params = {0}
+        new_tape.set_parameters([10])
+
+        assert tape.get_parameters() == [0.1, 0.2, 0.3]
+        assert tape.trainable_params == {0, 1, 2}
+
+    def test_decomposition_removing_parameters(self):
+        """Test that decompositions which reduce the number of parameters
+        on the tape retain tape consistency."""
+        with QuantumTape() as tape:
+            qml.BasisState(np.array([1]), wires=0)
+
+        new_tape = tape.expand()
+
+        assert len(new_tape.operations) == 1
+        assert new_tape.operations[0].name == "PauliX"
+        assert new_tape.operations[0].wires.tolist() == [0]
+        assert new_tape.num_params == 0
+        assert new_tape.get_parameters() == []
+
+        assert isinstance(new_tape.operations[0], qml.PauliX)
+
+    def test_decomposition_adding_parameters(self):
+        """Test that decompositions which increase the number of parameters
+        on the tape retain tape consistency."""
+        with QuantumTape() as tape:
+            qml.PauliX(wires=0)
+
+        new_tape = tape.expand()
+
+        assert len(new_tape.operations) == 3
+
+        assert new_tape.operations[0].name == "PhaseShift"
+        assert new_tape.operations[1].name == "RX"
+        assert new_tape.operations[2].name == "PhaseShift"
+
+        assert new_tape.num_params == 3
+        assert new_tape.get_parameters() == [np.pi / 2, np.pi, np.pi / 2]
+
+    def test_nested_tape(self):
+        """Test that a nested tape properly expands"""
+        with QuantumTape() as tape1:
+            with QuantumTape() as tape2:
+                op1 = qml.RX(0.543, wires=0)
+                op2 = qml.RY(0.1, wires=0)
+
+        assert tape1.num_params == 2
+        assert tape1.operations == [tape2]
+
+        new_tape = tape1.expand()
+        assert new_tape.num_params == 2
+        assert len(new_tape.operations) == 2
+        assert isinstance(new_tape.operations[0], qml.RX)
+        assert isinstance(new_tape.operations[1], qml.RY)
+
+    def test_nesting_and_decomposition(self):
+        """Test an example that contains nested tapes and operation decompositions."""
+
+        with QuantumTape() as tape:
+            qml.BasisState(np.array([1, 1]), wires=[0, "a"])
+
+            with QuantumTape() as tape2:
+                qml.Rot(0.543, 0.1, 0.4, wires=0)
+
+            qml.CNOT(wires=[0, "a"])
+            qml.RY(0.2, wires="a")
+            probs(wires=0), probs(wires="a")
+
+        new_tape = tape.expand()
+        assert len(new_tape.operations) == 5
+
+    def test_stopping_criterion(self):
+        """Test that gates specified in the stop_at
+        argument are not expanded."""
+        with QuantumTape() as tape:
+            qml.U3(0, 1, 2, wires=0)
+            qml.Rot(3, 4, 5, wires=0)
+            probs(wires=0), probs(wires="a")
+
+        new_tape = tape.expand(stop_at=lambda obj: obj.name in ["Rot"])
+        assert len(new_tape.operations) == 4
+        assert "Rot" in [i.name for i in new_tape.operations]
+        assert not "U3" in [i.name for i in new_tape.operations]
+
+    def test_depth_expansion(self):
+        """Test expanding with depth=2"""
+        with QuantumTape() as tape:
+            # Will be decomposed into PauliX(0), PauliX(0)
+            # Each PauliX will then be decomposed into PhaseShift, RX, PhaseShift.
+            qml.BasisState(np.array([1, 1]), wires=[0, "a"])
+
+            with QuantumTape() as tape2:
+                # will be decomposed into a RZ, RY, RZ
+                qml.Rot(0.543, 0.1, 0.4, wires=0)
+
+            qml.CNOT(wires=[0, "a"])
+            qml.RY(0.2, wires="a")
+            probs(wires=0), probs(wires="a")
+
+        new_tape = tape.expand(depth=2)
+        assert len(new_tape.operations) == 11
+
+    def test_stopping_criterion_with_depth(self):
+        """Test that gates specified in the stop_at
+        argument are not expanded."""
+        with QuantumTape() as tape:
+            # Will be decomposed into PauliX(0), PauliX(0)
+            qml.BasisState(np.array([1, 1]), wires=[0, "a"])
+
+            with QuantumTape() as tape2:
+                # will be decomposed into a RZ, RY, RZ
+                qml.Rot(0.543, 0.1, 0.4, wires=0)
+
+            qml.CNOT(wires=[0, "a"])
+            qml.RY(0.2, wires="a")
+            probs(wires=0), probs(wires="a")
+
+        new_tape = tape.expand(depth=2, stop_at=lambda obj: obj.name in ["PauliX"])
+        assert len(new_tape.operations) == 7
+
+    def test_measurement_expansion(self):
+        """Test that measurement expansion works as expected"""
+        with QuantumTape() as tape:
+            # expands into 2 PauliX
+            qml.BasisState(np.array([1, 1]), wires=[0, "a"])
+            qml.CNOT(wires=[0, "a"])
+            qml.RY(0.2, wires="a")
+            probs(wires=0)
+            # expands into RY on wire b
+            expval(qml.PauliZ("a") @ qml.Hadamard("b"))
+            # expands into QubitUnitary on wire 0
+            var(qml.Hermitian(np.array([[1, 2], [2, 4]]), wires=[0]))
+
+        new_tape = tape.expand(expand_measurements=True)
+
+        assert len(new_tape.operations) == 6
+
+        expected = [qml.operation.Probability, qml.operation.Expectation, qml.operation.Variance]
+        assert [m.return_type is r for m, r in zip(new_tape.measurements, expected)]
+
+        expected = [None, None, None]
+        assert [m.obs is r for m, r in zip(new_tape.measurements, expected)]
+
+        expected = [None, [1, -1, -1, 1], [0, 5]]
+        assert [m.eigvals is r for m, r in zip(new_tape.measurements, expected)]
+
+
+class TestExecution:
+    """Tests for tape execution"""
+
+    def test_execute_parameters(self, tol):
+        """Test execution works when parameters are both passed and not passed."""
+        dev = qml.device("default.qubit", wires=2)
+        params = [0.1, 0.2]
+
+        with QuantumTape() as tape:
+            qml.RX(params[0], wires=[0])
+            qml.RY(params[1], wires=[1])
+            qml.CNOT(wires=[0, 1])
+            expval(qml.PauliZ(0) @ qml.PauliX(1))
+
+        assert tape.output_dim == 1
+
+        # test execution with no parameters
+        res1 = tape.execute(dev)
+        assert tape.get_parameters() == params
+
+        # test execution with parameters
+        res2 = tape.execute(dev, params=[0.5, 0.6])
+        assert tape.get_parameters() == params
+
+        # test setting parameters
+        tape.set_parameters(params=[0.5, 0.6])
+        res3 = tape.execute(dev)
+        assert np.allclose(res2, res3, atol=tol, rtol=0)
+        assert not np.allclose(res1, res2, atol=tol, rtol=0)
+        assert tape.get_parameters() == [0.5, 0.6]
+
+    def test_no_output_execute(self):
+        """Test that tapes with no measurement process return
+        an empty list."""
+        dev = qml.device("default.qubit", wires=2)
+        params = [0.1, 0.2]
+
+        with QuantumTape() as tape:
+            qml.RX(params[0], wires=[0])
+            qml.RY(params[1], wires=[1])
+
+        res = tape.execute(dev)
+        assert res.size == 0
+        assert np.all(res == np.array([]))
+
+    def test_incorrect_output_dim_estimate(self):
+        """Test that a quantum tape with an incorrect inferred output dimension
+        corrects itself after evaluation."""
+        dev = qml.device("default.qubit", wires=3)
+        params = [1.0, 1.0, 1.0]
+
+        with QuantumTape() as tape:
+            qml.RX(params[0], wires=[0])
+            qml.RY(params[1], wires=[1])
+            qml.RZ(params[2], wires=[2])
+            qml.CNOT(wires=[0, 1])
+            probs(wires=0)
+            probs(wires=[1])
+
+        # estimate output dim should be correct
+        assert tape.output_dim == sum([2, 2])
+
+        # modify the output dim
+        tape._output_dim = 2
+
+        res = tape.execute(dev)
+        assert tape.output_dim == sum([2, 2])
+
+    def test_incorrect_ragged_output_dim_estimate(self):
+        """Test that a quantum tape with an incorrect *ragged* output dimension
+        estimate corrects itself after evaluation."""
+        dev = qml.device("default.qubit", wires=3)
+        params = [1.0, 1.0, 1.0]
+
+        with QuantumTape() as tape:
+            qml.RX(params[0], wires=[0])
+            qml.RY(params[1], wires=[1])
+            qml.RZ(params[2], wires=[2])
+            qml.CNOT(wires=[0, 1])
+            probs(wires=0)
+            probs(wires=[1, 2])
+
+        # estimate output dim should be correct
+        assert tape.output_dim == sum([2, 4])
+
+        # modify the output dim
+        tape._output_dim = 2
+
+        res = tape.execute(dev)
+        assert tape.output_dim == sum([2, 4])
+
+    def test_single_expectation_value(self, tol):
+        """Tests correct output shape and evaluation for a tape
+        with a single expval output"""
+        dev = qml.device("default.qubit", wires=2)
+        x = 0.543
+        y = -0.654
+
+        with QuantumTape() as tape:
+            qml.RX(x, wires=[0])
+            qml.RY(y, wires=[1])
+            qml.CNOT(wires=[0, 1])
+            expval(qml.PauliZ(0) @ qml.PauliX(1))
+
+        assert tape.output_dim == 1
+
+        res = tape.execute(dev)
+        assert res.shape == (1,)
+
+        expected = np.sin(y) * np.cos(x)
+        assert np.allclose(res, expected, atol=tol, rtol=0)
+
+    def test_multiple_expectation_values(self, tol):
+        """Tests correct output shape and evaluation for a tape
+        with multiple expval outputs"""
+        dev = qml.device("default.qubit", wires=2)
+        x = 0.543
+        y = -0.654
+
+        with QuantumTape() as tape:
+            qml.RX(x, wires=[0])
+            qml.RY(y, wires=[1])
+            qml.CNOT(wires=[0, 1])
+            expval(qml.PauliZ(0))
+            expval(qml.PauliX(1))
+
+        assert tape.output_dim == 2
+
+        res = tape.execute(dev)
+        assert res.shape == (2,)
+
+        expected = [np.cos(x), np.sin(y)]
+        assert np.allclose(res, expected, atol=tol, rtol=0)
+
+    def test_var_expectation_values(self, tol):
+        """Tests correct output shape and evaluation for a tape
+        with expval and var outputs"""
+        dev = qml.device("default.qubit", wires=2)
+        x = 0.543
+        y = -0.654
+
+        with QuantumTape() as tape:
+            qml.RX(x, wires=[0])
+            qml.RY(y, wires=[1])
+            qml.CNOT(wires=[0, 1])
+            expval(qml.PauliZ(0))
+            var(qml.PauliX(1))
+
+        assert tape.output_dim == 2
+
+        res = tape.execute(dev)
+        assert res.shape == (2,)
+
+        expected = [np.cos(x), np.cos(y) ** 2]
+        assert np.allclose(res, expected, atol=tol, rtol=0)
+
+    def test_prob_expectation_values(self, tol):
+        """Tests correct output shape and evaluation for a tape
+        with prob and var outputs"""
+        dev = qml.device("default.qubit", wires=2)
+        x = 0.543
+        y = -0.654
+
+        with QuantumTape() as tape:
+            qml.RX(x, wires=[0])
+            qml.RY(y, wires=[1])
+            qml.CNOT(wires=[0, 1])
+            expval(qml.PauliZ(0))
+            probs(wires=[0, 1])
+
+        assert tape.output_dim == 5
+
+        res = tape.execute(dev)
+
+        assert isinstance(res[0], float)
+        assert np.allclose(res[0], np.cos(x), atol=tol, rtol=0)
+
+        assert isinstance(res[1], np.ndarray)
+        assert np.allclose(res[1], np.abs(dev.state) ** 2, atol=tol, rtol=0)
+
+    def test_single_mode_sample(self):
+        """Test that there is only one array of values returned
+        for a single wire sample"""
+        dev = qml.device("default.qubit", wires=2, shots=10)
+        x = 0.543
+        y = -0.654
+
+        with QuantumTape() as tape:
+            qml.RX(x, wires=[0])
+            qml.RY(y, wires=[1])
+            qml.CNOT(wires=[0, 1])
+            sample(qml.PauliZ(0) @ qml.PauliX(1))
+
+        res = tape.execute(dev)
+        assert res.shape == (1, 10)
+
+    def test_multiple_samples(self):
+        """Test that there is only one array of values returned
+        for multiple samples"""
+        dev = qml.device("default.qubit", wires=2, shots=10)
+        x = 0.543
+        y = -0.654
+
+        with QuantumTape() as tape:
+            qml.RX(x, wires=[0])
+            qml.RY(y, wires=[1])
+            qml.CNOT(wires=[0, 1])
+            sample(qml.PauliZ(0))
+            sample(qml.PauliZ(1))
+
+        res = tape.execute(dev)
+        assert res.shape == (2, 10)
+
+    def test_samples_expval(self):
+        """Test that multiple arrays of values are returned
+        for combinations of samples and statistics"""
+        dev = qml.device("default.qubit", wires=2, shots=10)
+        x = 0.543
+        y = -0.654
+
+        with QuantumTape() as tape:
+            qml.RX(x, wires=[0])
+            qml.RY(y, wires=[1])
+            qml.CNOT(wires=[0, 1])
+            sample(qml.PauliZ(0))
+            expval(qml.PauliZ(1))
+
+        res = tape.execute(dev)
+        assert res[0].shape == (10,)
+        assert isinstance(res[1], float)
+
+    def test_decomposition(self, tol):
+        """Test decomposition onto a device's supported gate set"""
+        dev = qml.device("default.qubit", wires=1)
+
+        with QuantumTape() as tape:
+            qml.U3(0.1, 0.2, 0.3, wires=[0])
+            expval(qml.PauliZ(0))
+
+        tape = tape.expand(stop_at=lambda obj: obj.name in dev.operations)
+        res = tape.execute(dev)
+        assert np.allclose(res, np.cos(0.1), atol=tol, rtol=0)
+
+
+class TestCVExecution:
+    """Tests for CV tape execution"""
+
+    def test_single_output_value(self, tol):
+        """Tests correct execution and output shape for a CV tape
+        with a single expval output"""
+        dev = qml.device("default.gaussian", wires=2)
+        x = 0.543
+        y = -0.654
+
+        with QuantumTape() as tape:
+            qml.Displacement(x, 0, wires=[0])
+            qml.Squeezing(y, 0, wires=[1])
+            qml.Beamsplitter(np.pi / 4, 0, wires=[0, 1])
+            expval(qml.NumberOperator(0))
+
+        assert tape.output_dim == 1
+
+        res = tape.execute(dev)
+        assert res.shape == (1,)
+
+    def test_multiple_output_values(self, tol):
+        """Tests correct output shape and evaluation for a tape
+        with multiple measurement types"""
+        dev = qml.device("default.gaussian", wires=2)
+        x = 0.543
+        y = -0.654
+
+        with QuantumTape() as tape:
+            qml.Displacement(x, 0, wires=[0])
+            qml.Squeezing(y, 0, wires=[1])
+            qml.Beamsplitter(np.pi / 4, 0, wires=[0, 1])
+            expval(qml.PolyXP(np.diag([0, 1, 0]), wires=0))  # X^2
+            var(qml.P(1))
+
+        assert tape.output_dim == 2
+
+        res = tape.execute(dev)
+        assert res.shape == (2,)
+
+
+class TestGradMethod:
+    """Tests for parameter gradient methods"""
+
+    def test_non_differentiable(self):
+        """Test that a non-differentiable parameter is
+        correctly marked"""
+        psi = np.array([1, 0, 1, 0]) / np.sqrt(2)
+
+        with QuantumTape() as tape:
+            qml.QubitStateVector(psi, wires=[0, 1])
+            qml.RX(0.543, wires=[0])
+            qml.RY(-0.654, wires=[1])
+            qml.CNOT(wires=[0, 1])
+            probs(wires=[0, 1])
+
+        assert tape._grad_method(0) is None
+        assert tape._grad_method(1) == "F"
+        assert tape._grad_method(2) == "F"
+
+        tape._update_gradient_info()
+
+        assert tape._par_info[0]["grad_method"] is None
+        assert tape._par_info[1]["grad_method"] == "F"
+        assert tape._par_info[2]["grad_method"] == "F"
+
+    def test_independent(self):
+        """Test that an independent variable is properly marked
+        as having a zero gradient"""
+
+        with QuantumTape() as tape:
+            qml.RX(0.543, wires=[0])
+            qml.RY(-0.654, wires=[1])
+            expval(qml.PauliY(0))
+
+        assert tape._grad_method(0) == "F"
+        assert tape._grad_method(1) == "0"
+
+        tape._update_gradient_info()
+
+        assert tape._par_info[0]["grad_method"] == "F"
+        assert tape._par_info[1]["grad_method"] == "0"
+
+        # in non-graph mode, it is impossible to determine
+        # if a parameter is independent or not
+        tape._graph = None
+        assert tape._grad_method(1, use_graph=False) == "F"
+
+
+class TestJacobian:
+    """Unit tests for the jacobian method"""
+
+    def test_unknown_grad_method_error(self):
+        """Test error raised if gradient method is unknown"""
+        tape = QuantumTape()
+        with pytest.raises(ValueError, match="Unknown gradient method"):
+            tape.jacobian(None, method="unknown method")
+
+    def test_non_differentiable_error(self):
+        """Test error raised if attempting to differentiate with
+        respect to a non-differentiable argument"""
+        psi = np.array([1, 0, 1, 0]) / np.sqrt(2)
+
+        with QuantumTape() as tape:
+            qml.QubitStateVector(psi, wires=[0, 1])
+            qml.RX(0.543, wires=[0])
+            qml.RY(-0.654, wires=[1])
+            qml.CNOT(wires=[0, 1])
+            probs(wires=[0, 1])
+
+        # by default all parameters are assumed to be trainable
+        with pytest.raises(
+            ValueError, match=r"Cannot differentiate with respect to parameter\(s\) {0}"
+        ):
+            tape.jacobian(None)
+
+        # setting trainable parameters avoids this
+        tape.trainable_params = {1, 2}
+        dev = qml.device("default.qubit", wires=2)
+        res = tape.jacobian(dev)
+        assert res.shape == (4, 2)
+
+    def test_analytic_method_with_unsupported_params(self):
+        """Test that an exception is raised if method="A" but a parameter
+        only support finite differences"""
+        with QuantumTape() as tape:
+            qml.RX(0.543, wires=[0])
+            qml.RY(-0.654, wires=[0])
+            expval(qml.PauliY(0))
+
+        dev = qml.device("default.qubit", wires=1)
+
+        with pytest.raises(ValueError, match=r"analytic gradient method cannot be used"):
+            tape.jacobian(dev, method="analytic")
+
+    def test_analytic_method(self, mocker):
+        """Test that calling the Jacobian with method=analytic correctly
+        calls the analytic_pd method"""
+        mock = mocker.patch("pennylane.beta.tapes.QuantumTape._grad_method")
+        mock.return_value = "A"
+
+        with QuantumTape() as tape:
+            qml.RX(0.543, wires=[0])
+            qml.RY(-0.654, wires=[0])
+            expval(qml.PauliY(0))
+
+        dev = qml.device("default.qubit", wires=1)
+        tape.analytic_pd = mocker.Mock()
+        tape.analytic_pd.return_value = np.array([1.0])
+
+        tape.jacobian(dev, method="analytic")
+        assert len(tape.analytic_pd.call_args_list) == 2
+
+    def test_device_method(self, mocker):
+        """Test that calling the Jacobian with method=device correctly
+        calls the device_pd method"""
+        with QuantumTape() as tape:
+            qml.RX(0.543, wires=[0])
+            qml.RY(-0.654, wires=[0])
+            expval(qml.PauliY(0))
+
+        dev = qml.device("default.qubit", wires=1)
+
+        dev.jacobian = mocker.Mock()
+        tape.device_pd(dev)
+        dev.jacobian.assert_called_once()
+
+        dev.jacobian = mocker.Mock()
+        tape.jacobian(dev, method="device")
+        dev.jacobian.assert_called_once()
+
+    def test_no_output_execute(self):
+        """Test that tapes with no measurement process return
+        an empty list."""
+        dev = qml.device("default.qubit", wires=2)
+        params = [0.1, 0.2]
+
+        with QuantumTape() as tape:
+            qml.RX(params[0], wires=[0])
+            qml.RY(params[1], wires=[1])
+
+        res = tape.jacobian(dev)
+        assert res.size == 0
+
+    def test_incorrect_inferred_output_dim(self):
+        """Test that a quantum tape with an incorrect inferred output dimension
+        corrects itself when computing the Jacobian."""
+        dev = qml.device("default.qubit", wires=3)
+        params = [1.0, 1.0, 1.0]
+
+        with QuantumTape() as tape:
+            qml.RX(params[0], wires=[0])
+            qml.RY(params[1], wires=[1])
+            qml.RZ(params[2], wires=[2])
+            qml.CNOT(wires=[0, 1])
+            probs(wires=0)
+            probs(wires=[1])
+
+        # inferred output dim should be correct
+        assert tape.output_dim == sum([2, 2])
+
+        # modify the output dim
+        tape._output_dim = 2
+
+        res = tape.jacobian(dev, order=2)
+
+        # output dim should be correct
+        assert tape.output_dim == sum([2, 2])
+        assert res.shape == (4, 3)
+
+    def test_incorrect_ragged_output_dim(self, mocker):
+        """Test that a quantum tape with an incorrect inferred *ragged* output dimension
+        corrects itself after evaluation."""
+        dev = qml.device("default.qubit", wires=3)
+        params = [1.0, 1.0, 1.0]
+
+        with QuantumTape() as tape:
+            qml.RX(params[0], wires=[0])
+            qml.RY(params[1], wires=[1])
+            qml.RZ(params[2], wires=[2])
+            qml.CNOT(wires=[0, 1])
+            probs(wires=0)
+            probs(wires=[1, 2])
+
+        # inferred output dim should be correct
+        assert tape.output_dim == sum([2, 4])
+
+        # modify the output dim
+        tape._output_dim = 2
+
+        res = tape.jacobian(dev, order=2)
+
+        # output dim should be correct
+        assert tape.output_dim == sum([2, 4])
+        assert res.shape == (6, 3)
+
+    def test_independent_parameter(self, mocker):
+        """Test that an independent parameter is skipped
+        during the Jacobian computation."""
+        numeric_spy = mocker.spy(QuantumTape, "numeric_pd")
+        analytic_spy = mocker.spy(QuantumTape, "analytic_pd")
+
+        with QuantumTape() as tape:
+            qml.RX(0.543, wires=[0])
+            qml.RY(-0.654, wires=[1])
+            expval(qml.PauliZ(0))
+
+        dev = qml.device("default.qubit", wires=2)
+        res = tape.jacobian(dev)
+        assert res.shape == (1, 2)
+
+        # the numeric pd method is only called once
+        assert len(numeric_spy.call_args_list) == 1
+
+        # analytic pd should not be called at all
+        assert len(analytic_spy.call_args_list) == 0
+
+        # the numeric pd method is only called for parameter 0
+        assert numeric_spy.call_args[0] == (tape, 0, dev)
+
+    def test_no_trainable_parameters(self, mocker):
+        """Test that if the tape has no trainable parameters, no
+        subroutines are called and the returned Jacobian is empty"""
+        numeric_spy = mocker.spy(QuantumTape, "numeric_pd")
+        analytic_spy = mocker.spy(QuantumTape, "analytic_pd")
+
+        with QuantumTape() as tape:
+            qml.RX(0.543, wires=[0])
+            qml.RY(-0.654, wires=[1])
+            expval(qml.PauliZ(0))
+
+        dev = qml.device("default.qubit", wires=2)
+        tape.trainable_params = {}
+
+        res = tape.jacobian(dev)
+        assert res.size == 0
+        assert np.all(res == np.array([[]]))
+
+        numeric_spy.assert_not_called()
+        analytic_spy.assert_not_called()
+
+    def test_y0(self, mocker):
+        """Test that if first order finite differences is used, then
+        the tape is executed only once using the current parameter
+        values."""
+        execute_spy = mocker.spy(QuantumTape, "execute_device")
+        numeric_spy = mocker.spy(QuantumTape, "numeric_pd")
+
+        with QuantumTape() as tape:
+            qml.RX(0.543, wires=[0])
+            qml.RY(-0.654, wires=[0])
+            expval(qml.PauliZ(0))
+
+        dev = qml.device("default.qubit", wires=2)
+        res = tape.jacobian(dev, order=1)
+
+        # the execute device method is called once per parameter,
+        # plus one global call
+        assert len(execute_spy.call_args_list) == tape.num_params + 1
+        assert "y0" in numeric_spy.call_args_list[0][1]
+        assert "y0" in numeric_spy.call_args_list[1][1]
+
+    def test_parameters(self, tol):
+        """Test Jacobian computation works when parameters are both passed and not passed."""
+        dev = qml.device("default.qubit", wires=2)
+        params = [0.1, 0.2]
+
+        with QuantumTape() as tape:
+            qml.RX(params[0], wires=[0])
+            qml.RY(params[1], wires=[1])
+            qml.CNOT(wires=[0, 1])
+            expval(qml.PauliZ(0) @ qml.PauliX(1))
+
+        # test Jacobian with no parameters
+        res1 = tape.jacobian(dev)
+        assert tape.get_parameters() == params
+
+        # test Jacobian with parameters
+        res2 = tape.jacobian(dev, params=[0.5, 0.6])
+        assert tape.get_parameters() == params
+
+        # test setting parameters
+        tape.set_parameters(params=[0.5, 0.6])
+        res3 = tape.jacobian(dev)
+        assert np.allclose(res2, res3, atol=tol, rtol=0)
+        assert not np.allclose(res1, res2, atol=tol, rtol=0)
+        assert tape.get_parameters() == [0.5, 0.6]
+
+    def test_numeric_pd_no_y0(self, mocker, tol):
+        """Test that, if y0 is not passed when calling the numeric_pd method,
+        y0 is calculated."""
+        execute_spy = mocker.spy(QuantumTape, "execute_device")
+
+        dev = qml.device("default.qubit", wires=2)
+        params = [0.1, 0.2]
+
+        with QuantumTape() as tape:
+            qml.RX(params[0], wires=[0])
+            qml.RY(params[1], wires=[1])
+            qml.CNOT(wires=[0, 1])
+            expval(qml.PauliZ(0) @ qml.PauliX(1))
+
+        # compute numeric gradient of parameter 0, without passing y0
+        res1 = tape.numeric_pd(0, dev)
+        assert len(execute_spy.call_args_list) == 2
+
+        # compute y0 in advance
+        y0 = tape.execute(dev)
+        execute_spy.call_args_list = []
+        res2 = tape.numeric_pd(0, dev, y0=y0)
+        assert len(execute_spy.call_args_list) == 1
+        assert np.allclose(res1, res2, atol=tol, rtol=0)
+
+    def test_numeric_unknown_order(self):
+        """Test that an exception is raised if the finite-difference
+        order is not supported"""
+        dev = qml.device("default.qubit", wires=2)
+        params = [0.1, 0.2]
+
+        with QuantumTape() as tape:
+            qml.RX(1, wires=[0])
+            qml.RY(1, wires=[1])
+            qml.RZ(1, wires=[2])
+            qml.CNOT(wires=[0, 1])
+            expval(qml.PauliZ(0) @ qml.PauliX(1) @ qml.PauliZ(2))
+            for k, v in tape._queue.items():
+                print(k, v)
+
+        with pytest.raises(ValueError, match="Order must be 1 or 2"):
+            tape.jacobian(dev, order=3)
+
+
+class TestJacobianIntegration:
+    """Integration tests for the Jacobian method"""
+
+    def test_ragged_output(self):
+        """Test that the Jacobian is correctly returned for a tape
+        with ragged output"""
+        dev = qml.device("default.qubit", wires=3)
+        params = [1.0, 1.0, 1.0]
+
+        with QuantumTape() as tape:
+            qml.RX(params[0], wires=[0])
+            qml.RY(params[1], wires=[1])
+            qml.RZ(params[2], wires=[2])
+            qml.CNOT(wires=[0, 1])
+            probs(wires=0)
+            probs(wires=[1, 2])
+
+        res = tape.jacobian(dev)
+        assert res.shape == (6, 3)
+
+    def test_single_expectation_value(self, tol):
+        """Tests correct output shape and evaluation for a tape
+        with a single expval output"""
+        dev = qml.device("default.qubit", wires=2)
+        x = 0.543
+        y = -0.654
+
+        with QuantumTape() as tape:
+            qml.RX(x, wires=[0])
+            qml.RY(y, wires=[1])
+            qml.CNOT(wires=[0, 1])
+            expval(qml.PauliZ(0) @ qml.PauliX(1))
+
+        res = tape.jacobian(dev)
+        assert res.shape == (1, 2)
+
+        expected = np.array([[-np.sin(y) * np.sin(x), np.cos(y) * np.cos(x)]])
+        assert np.allclose(res, expected, atol=tol, rtol=0)
+
+    def test_multiple_expectation_values(self, tol):
+        """Tests correct output shape and evaluation for a tape
+        with multiple expval outputs"""
+        dev = qml.device("default.qubit", wires=2)
+        x = 0.543
+        y = -0.654
+
+        with QuantumTape() as tape:
+            qml.RX(x, wires=[0])
+            qml.RY(y, wires=[1])
+            qml.CNOT(wires=[0, 1])
+            expval(qml.PauliZ(0))
+            expval(qml.PauliX(1))
+
+        res = tape.jacobian(dev)
+        assert res.shape == (2, 2)
+
+        expected = np.array([[-np.sin(x), 0], [0, np.cos(y)]])
+        assert np.allclose(res, expected, atol=tol, rtol=0)
+
+    def test_var_expectation_values(self, tol):
+        """Tests correct output shape and evaluation for a tape
+        with expval and var outputs"""
+        dev = qml.device("default.qubit", wires=2)
+        x = 0.543
+        y = -0.654
+
+        with QuantumTape() as tape:
+            qml.RX(x, wires=[0])
+            qml.RY(y, wires=[1])
+            qml.CNOT(wires=[0, 1])
+            expval(qml.PauliZ(0))
+            var(qml.PauliX(1))
+
+        res = tape.jacobian(dev)
+        assert res.shape == (2, 2)
+
+        expected = np.array([[-np.sin(x), 0], [0, -2 * np.cos(y) * np.sin(y)]])
+        assert np.allclose(res, expected, atol=tol, rtol=0)
+
+    def test_prob_expectation_values(self, tol):
+        """Tests correct output shape and evaluation for a tape
+        with prob and expval outputs"""
+        dev = qml.device("default.qubit", wires=2)
+        x = 0.543
+        y = -0.654
+
+        with QuantumTape() as tape:
+            qml.RX(x, wires=[0])
+            qml.RY(y, wires=[1])
+            qml.CNOT(wires=[0, 1])
+            expval(qml.PauliZ(0))
+            probs(wires=[0, 1])
+
+        res = tape.jacobian(dev)
+        assert res.shape == (5, 2)
+
+        expected = (
+            np.array(
+                [
+                    [-2 * np.sin(x), 0],
+                    [
+                        -(np.cos(y / 2) ** 2 * np.sin(x)),
+                        -(np.cos(x / 2) ** 2 * np.sin(y)),
+                    ],
+                    [
+                        -(np.sin(x) * np.sin(y / 2) ** 2),
+                        (np.cos(x / 2) ** 2 * np.sin(y)),
+                    ],
+                    [
+                        (np.sin(x) * np.sin(y / 2) ** 2),
+                        (np.sin(x / 2) ** 2 * np.sin(y)),
+                    ],
+                    [
+                        (np.cos(y / 2) ** 2 * np.sin(x)),
+                        -(np.sin(x / 2) ** 2 * np.sin(y)),
+                    ],
+                ]
+            )
+            / 2
+        )
+
+        assert np.allclose(res, expected, atol=tol, rtol=0)
+
+
+class TestJacobianCVIntegration:
+    """Intgration tests for the Jacobian method and CV circuits"""
+
+    def test_single_output_value(self, tol):
+        """Tests correct Jacobian and output shape for a CV tape
+        with a single output"""
+        dev = qml.device("default.gaussian", wires=2)
+        n = 0.543
+        a = -0.654
+
+        with QuantumTape() as tape:
+            qml.ThermalState(n, wires=0)
+            qml.Displacement(a, 0, wires=0)
+            var(qml.NumberOperator(0))
+
+        tape.trainable_params = {0, 1}
+        res = tape.jacobian(dev)
+        assert res.shape == (1, 2)
+
+        expected = np.array([2 * a ** 2 + 2 * n + 1, 2 * a * (2 * n + 1)])
+        assert np.allclose(res, expected, atol=tol, rtol=0)
+
+    def test_multiple_output_values(self, tol):
+        """Tests correct output shape and evaluation for a tape
+        with multiple outputs"""
+        dev = qml.device("default.gaussian", wires=2)
+        n = 0.543
+        a = -0.654
+
+        with QuantumTape() as tape:
+            qml.ThermalState(n, wires=0)
+            qml.Displacement(a, 0, wires=0)
+            expval(qml.NumberOperator(0))
+            var(qml.NumberOperator(0))
+
+        tape.trainable_params = {0, 1}
+        res = tape.jacobian(dev)
+        assert res.shape == (2, 2)
+
+        expected = np.array([[1, 2 * a], [2 * a ** 2 + 2 * n + 1, 2 * a * (2 * n + 1)]])
+        assert np.allclose(res, expected, atol=tol, rtol=0)
+
+    def test_trainable_measurement(self, tol):
+        """Test that a trainable measurement can be differentiated"""
+        dev = qml.device("default.gaussian", wires=2)
+        a = 0.32
+        phi = 0.54
+
+        with QuantumTape() as tape:
+            qml.Displacement(a, 0, wires=0)
+            expval(qml.QuadOperator(phi, wires=0))
+
+        tape.trainable_params = {2}
+        res = tape.jacobian(dev)
+        expected = np.array([[-2 * a * np.sin(phi)]])
+        assert np.allclose(res, expected, atol=tol, rtol=0)