--- conflicted
+++ resolved
@@ -1,1341 +1,1334 @@
-# Copyright 2018-2020 Xanadu Quantum Technologies Inc.
-
-# Licensed under the Apache License, Version 2.0 (the "License");
-# you may not use this file except in compliance with the License.
-# You may obtain a copy of the License at
-
-#     http://www.apache.org/licenses/LICENSE-2.0
-
-# Unless required by applicable law or agreed to in writing, software
-# distributed under the License is distributed on an "AS IS" BASIS,
-# WITHOUT WARRANTIES OR CONDITIONS OF ANY KIND, either express or implied.
-# See the License for the specific language governing permissions and
-# limitations under the License.
-"""Unit tests for the TensorBox functional API in pennylane.fn.fn
-"""
-import itertools
-import numpy as onp
-import pytest
-
-import pennylane as qml
-from pennylane import numpy as np
-from pennylane import math as fn
-
-
-tf = pytest.importorskip("tensorflow", minversion="2.1")
-torch = pytest.importorskip("torch")
-jax = pytest.importorskip("jax")
-jnp = pytest.importorskip("jax.numpy")
-
-
-class TestGetMultiTensorbox:
-    """Tests for the _multi_dispatch utility function"""
-
-    def test_exception_tensorflow_and_torch(self):
-        """Test that an exception is raised if the sequence of tensors contains
-        tensors from incompatible dispatch libraries"""
-        x = tf.Variable([1.0, 2.0, 3.0])
-        y = onp.array([0.5, 0.1])
-        z = torch.tensor([0.6])
-
-        with pytest.raises(ValueError, match="Tensors contain mixed types"):
-            fn._multi_dispatch([x, y, z])
-
-    def test_warning_tensorflow_and_autograd(self):
-        """Test that a warning is raised if the sequence of tensors contains
-        both tensorflow and autograd tensors."""
-        x = tf.Variable([1.0, 2.0, 3.0])
-        y = np.array([0.5, 0.1])
-
-        with pytest.warns(UserWarning, match="Consider replacing Autograd with vanilla NumPy"):
-            fn._multi_dispatch([x, y])
-
-    def test_warning_torch_and_autograd(self):
-        """Test that a warning is raised if the sequence of tensors contains
-        both torch and autograd tensors."""
-        x = torch.tensor([1.0, 2.0, 3.0])
-        y = np.array([0.5, 0.1])
-
-        with pytest.warns(UserWarning, match="Consider replacing Autograd with vanilla NumPy"):
-            fn._multi_dispatch([x, y])
-
-    def test_return_tensorflow_box(self):
-        """Test that TensorFlow is correctly identified as the dispatching library."""
-        x = tf.Variable([1.0, 2.0, 3.0])
-        y = onp.array([0.5, 0.1])
-
-        res = fn._multi_dispatch([y, x])
-        assert res == "tensorflow"
-
-    def test_return_torch_box(self):
-        """Test that Torch is correctly identified as the dispatching library."""
-        x = torch.tensor([1.0, 2.0, 3.0])
-        y = onp.array([0.5, 0.1])
-
-        res = fn._multi_dispatch([y, x])
-        assert res == "torch"
-
-    def test_return_autograd_box(self):
-        """Test that autograd is correctly identified as the dispatching library."""
-        x = np.array([1.0, 2.0, 3.0])
-        y = [0.5, 0.1]
-
-        res = fn._multi_dispatch([y, x])
-        assert res == "autograd"
-
-    def test_return_numpy_box(self):
-        """Test that NumPy is correctly identified as the dispatching library."""
-        x = onp.array([1.0, 2.0, 3.0])
-        y = [0.5, 0.1]
-
-        res = fn._multi_dispatch([y, x])
-        assert res == "numpy"
-
-
-test_abs_data = [
-    (1, -2, 3 + 4j),
-    [1, -2, 3 + 4j],
-    onp.array([1, -2, 3 + 4j]),
-    np.array([1, -2, 3 + 4j]),
-    torch.tensor([1, -2, 3 + 4j], dtype=torch.complex128),
-    tf.Variable([1, -2, 3 + 4j], dtype=tf.complex128),
-    tf.constant([1, -2, 3 + 4j], dtype=tf.complex128),
-]
-
-
-@pytest.mark.parametrize("t", test_abs_data)
-def test_abs(t):
-    """Test that the absolute function works for a variety
-    of input"""
-    res = fn.abs(t)
-    assert fn.allequal(res, [1, 2, 5])
-
-
-test_data = [
-    (1, 2, 3),
-    [1, 2, 3],
-    onp.array([1, 2, 3]),
-    np.array([1, 2, 3]),
-    torch.tensor([1, 2, 3]),
-    tf.Variable([1, 2, 3]),
-    tf.constant([1, 2, 3]),
-]
-
-
-@pytest.mark.parametrize("t1,t2", list(itertools.combinations(test_data, r=2)))
-def test_allequal(t1, t2):
-    """Test that the allequal function works for a variety of inputs."""
-    res = fn.allequal(t1, t2)
-
-    if isinstance(t1, tf.Variable):
-        t1 = tf.convert_to_tensor(t1)
-
-    if isinstance(t2, tf.Variable):
-        t2 = tf.convert_to_tensor(t2)
-
-    expected = all(float(x) == float(y) for x, y in zip(t1, t2))
-    assert res == expected
-
-
-@pytest.mark.parametrize("t1,t2", list(itertools.combinations(test_data, r=2)))
-def test_allclose(t1, t2):
-    """Test that the allclose function works for a variety of inputs."""
-    res = fn.allclose(t1, t2)
-
-    if isinstance(t1, tf.Variable):
-        t1 = tf.convert_to_tensor(t1)
-
-    if isinstance(t2, tf.Variable):
-        t2 = tf.convert_to_tensor(t2)
-
-    expected = all(float(x) == float(y) for x, y in zip(t1, t2))
-    assert res == expected
-
-
-test_angle_data = [
-    [1.0, 1.0j, 1 + 1j],
-    [1.0, 1.0j, 1 + 1j],
-    onp.array([1.0, 1.0j, 1 + 1j]),
-    np.array([1.0, 1.0j, 1 + 1j]),
-    torch.tensor([1.0, 1.0j, 1 + 1j], dtype=torch.complex128),
-    tf.Variable([1.0, 1.0j, 1 + 1j], dtype=tf.complex128),
-    tf.constant([1.0, 1.0j, 1 + 1j], dtype=tf.complex128),
-]
-
-
-@pytest.mark.parametrize("t", test_angle_data)
-def test_angle(t):
-    """Test that the angle function works for a variety
-    of input"""
-    res = fn.angle(t)
-    assert fn.allequal(res, [0, np.pi / 2, np.pi / 4])
-
-
-test_arcsin_data = [
-    (1, 0.2, -0.5),
-    [1, 0.2, -0.5],
-    onp.array([1, 0.2, -0.5]),
-    np.array([1, 0.2, -0.5]),
-    torch.tensor([1, 0.2, -0.5], dtype=torch.float64),
-    tf.Variable([1, 0.2, -0.5], dtype=tf.float64),
-    tf.constant([1, 0.2, -0.5], dtype=tf.float64),
-]
-
-
-@pytest.mark.parametrize("t", test_arcsin_data)
-def test_arcsin(t):
-    """Test that the arcsin function works for a variety
-    of input"""
-    res = fn.arcsin(t)
-    assert fn.allequal(res, np.arcsin([1, 0.2, -0.5]))
-
-
-test_conj_data = [
-    [1.0, 1.0j, 1 + 1j],
-    onp.array([1.0, 1.0j, 1 + 1j]),
-    np.array([1.0, 1.0j, 1 + 1j]),
-    jnp.array([1.0, 1.0j, 1 + 1j]),
-    torch.tensor([1.0, 1.0j, 1 + 1j], dtype=torch.complex128),
-    tf.Variable([1.0, 1.0j, 1 + 1j], dtype=tf.complex128),
-    tf.constant([1.0, 1.0j, 1 + 1j], dtype=tf.complex128),
-]
-
-
-@pytest.mark.parametrize("t", test_conj_data)
-def test_conj(t):
-    res = fn.conj(t)
-    assert fn.allequal(res, np.conj(t))
-
-
-class TestCast:
-    """Tests for the cast function"""
-
-    @pytest.mark.parametrize("t", test_data)
-    def test_cast_numpy(self, t):
-        """Test that specifying a NumPy dtype results in proper casting
-        behaviour"""
-        res = fn.cast(t, onp.float64)
-        assert fn.get_interface(res) == fn.get_interface(t)
-
-        if hasattr(res, "numpy"):
-            # if tensorflow or pytorch, extract view of underlying data
-            res = res.numpy()
-            t = t.numpy()
-
-        assert onp.issubdtype(onp.asarray(t).dtype, onp.integer)
-        assert res.dtype.type is onp.float64
-
-    @pytest.mark.parametrize("t", test_data)
-    def test_cast_numpy_dtype(self, t):
-        """Test that specifying a NumPy dtype object results in proper casting
-        behaviour"""
-        res = fn.cast(t, onp.dtype("float64"))
-        assert fn.get_interface(res) == fn.get_interface(t)
-
-        if hasattr(res, "numpy"):
-            # if tensorflow or pytorch, extract view of underlying data
-            res = res.numpy()
-            t = t.numpy()
-
-        assert onp.issubdtype(onp.asarray(t).dtype, onp.integer)
-        assert res.dtype.type is onp.float64
-
-    @pytest.mark.parametrize("t", test_data)
-    def test_cast_numpy_string(self, t):
-        """Test that specifying a NumPy dtype via a string results in proper casting
-        behaviour"""
-        res = fn.cast(t, "float64")
-        assert fn.get_interface(res) == fn.get_interface(t)
-
-        if hasattr(res, "numpy"):
-            # if tensorflow or pytorch, extract view of underlying data
-            res = res.numpy()
-            t = t.numpy()
-
-        assert onp.issubdtype(onp.asarray(t).dtype, onp.integer)
-        assert res.dtype.type is onp.float64
-
-    def test_cast_tensorflow_dtype(self):
-        """If the tensor is a TensorFlow tensor, casting using a TensorFlow dtype
-        will also work"""
-        t = tf.Variable([1, 2, 3])
-        res = fn.cast(t, tf.complex128)
-        assert isinstance(res, tf.Tensor)
-        assert res.dtype is tf.complex128
-
-    def test_cast_torch_dtype(self):
-        """If the tensor is a Torch tensor, casting using a Torch dtype
-        will also work"""
-        t = torch.tensor([1, 2, 3], dtype=torch.int64)
-        res = fn.cast(t, torch.float64)
-        assert isinstance(res, torch.Tensor)
-        assert res.dtype is torch.float64
-
-
-cast_like_test_data = [
-    (1, 2, 3),
-    [1, 2, 3],
-    onp.array([1, 2, 3], dtype=onp.int64),
-    np.array([1, 2, 3], dtype=np.int64),
-    torch.tensor([1, 2, 3], dtype=torch.int64),
-    tf.Variable([1, 2, 3], dtype=tf.int64),
-    tf.constant([1, 2, 3], dtype=tf.int64),
-    (1.0, 2.0, 3.0),
-    [1.0, 2.0, 3.0],
-    onp.array([1, 2, 3], dtype=onp.float64),
-    np.array([1, 2, 3], dtype=np.float64),
-    torch.tensor([1, 2, 3], dtype=torch.float64),
-    tf.Variable([1, 2, 3], dtype=tf.float64),
-    tf.constant([1, 2, 3], dtype=tf.float64),
-]
-
-
-@pytest.mark.parametrize("t1,t2", list(itertools.combinations(cast_like_test_data, r=2)))
-def test_cast_like(t1, t2):
-    """Test that casting t1 like t2 results in t1 being cast to the same datatype as t2"""
-    res = fn.cast_like(t1, t2)
-
-    # if tensorflow or pytorch, extract view of underlying data
-    if hasattr(res, "numpy"):
-        res = res.numpy()
-
-    if hasattr(t2, "numpy"):
-        t2 = t2.numpy()
-
-    assert fn.allequal(res, t1)
-    assert onp.asarray(res).dtype.type is onp.asarray(t2).dtype.type
-
-
-class TestConcatenate:
-    """Tests for the concatenate function"""
-
-    def test_concatenate_array(self):
-        """Test that concatenate, called without the axis arguments, concatenates across the 0th dimension"""
-        t1 = [0.6, 0.1, 0.6]
-        t2 = np.array([0.1, 0.2, 0.3])
-        t3 = onp.array([5.0, 8.0, 101.0])
-
-        res = fn.concatenate([t1, t2, t3])
-        assert isinstance(res, np.ndarray)
-        assert np.all(res == np.concatenate([t1, t2, t3]))
-
-    def test_concatenate_jax(self):
-        """Test that concatenate, called without the axis arguments, concatenates across the 0th dimension"""
-        t1 = jnp.array([5.0, 8.0, 101.0])
-        t2 = jnp.array([0.6, 0.1, 0.6])
-        t3 = jnp.array([0.1, 0.2, 0.3])
-
-        res = fn.concatenate([t1, t2, t3])
-        assert jnp.all(res == jnp.concatenate([t1, t2, t3]))
-
-    def test_stack_tensorflow(self):
-        """Test that concatenate, called without the axis arguments, concatenates across the 0th dimension"""
-        t1 = tf.constant([0.6, 0.1, 0.6])
-        t2 = tf.Variable([0.1, 0.2, 0.3])
-        t3 = onp.array([5.0, 8.0, 101.0])
-
-        res = fn.concatenate([t1, t2, t3])
-        assert isinstance(res, tf.Tensor)
-        assert np.all(res.numpy() == np.concatenate([t1.numpy(), t2.numpy(), t3]))
-
-    def test_stack_torch(self):
-        """Test that concatenate, called without the axis arguments, concatenates across the 0th dimension"""
-        t1 = onp.array([5.0, 8.0, 101.0], dtype=np.float64)
-        t2 = torch.tensor([0.6, 0.1, 0.6], dtype=torch.float64)
-        t3 = torch.tensor([0.1, 0.2, 0.3], dtype=torch.float64)
-
-        res = fn.concatenate([t1, t2, t3])
-        assert isinstance(res, torch.Tensor)
-        assert np.all(res.numpy() == np.concatenate([t1, t2.numpy(), t3.numpy()]))
-
-    @pytest.mark.parametrize(
-        "t1", [onp.array([[1], [2]]), torch.tensor([[1], [2]]), tf.constant([[1], [2]])]
-    )
-    def test_stack_axis(self, t1):
-        """Test that passing the axis argument allows for concatenating along
-        a different axis"""
-        t2 = onp.array([[3], [4]])
-        res = fn.concatenate([t1, t2], axis=1)
-
-        # if tensorflow or pytorch, extract view of underlying data
-        if hasattr(res, "numpy"):
-            res = res.numpy()
-
-        assert fn.allclose(res, np.array([[1, 3], [2, 4]]))
-        assert list(res.shape) == [2, 2]
-
-    @pytest.mark.parametrize(
-        "t1", [onp.array([[1], [2]]), torch.tensor([[1], [2]]), tf.constant([[1], [2]])]
-    )
-    def test_concatenate_flattened_arrays(self, t1):
-        """Concatenating arrays with axis=None will result in all arrays being pre-flattened"""
-        t2 = onp.array([5])
-        res = fn.concatenate([t1, t2], axis=None)
-
-        # if tensorflow or pytorch, extract view of underlying data
-        if hasattr(res, "numpy"):
-            res = res.numpy()
-
-        assert fn.allclose(res, np.array([1, 2, 5]))
-        assert list(res.shape) == [3]
-
-
-class TestConvertLike:
-    """tests for the convert like function"""
-
-    @pytest.mark.parametrize("t1,t2", list(itertools.combinations(test_data, r=2)))
-    def test_convert_tensor_like(self, t1, t2):
-        """Test that converting t1 like t2 results in t1 being cast to the same tensor type as t2"""
-        res = fn.convert_like(t1, t2)
-
-        # if tensorflow or pytorch, extract view of underlying data
-        if hasattr(res, "numpy"):
-            res = res.numpy()
-
-        if hasattr(t2, "numpy"):
-            t2 = t2.numpy()
-
-        assert fn.allequal(res, t1)
-        assert isinstance(res, np.ndarray if isinstance(t2, (list, tuple)) else t2.__class__)
-
-    @pytest.mark.parametrize("t_like", [np.array([1]), tf.constant([1]), torch.tensor([1])])
-    def test_convert_scalar(self, t_like):
-        """Test that a python scalar is converted to a scalar tensor"""
-        res = fn.convert_like(5, t_like)
-        assert isinstance(res, t_like.__class__)
-        assert res.ndim == 0
-        assert fn.allequal(res, [5])
-
-
-class TestDot:
-    """Tests for the dot product function"""
-
-    scalar_product_data = [
-        [2, 6],
-        [np.array(2), np.array(6)],
-        [torch.tensor(2), onp.array(6)],
-        [torch.tensor(2), torch.tensor(6)],
-        [tf.Variable(2), onp.array(6)],
-        [tf.constant(2), onp.array(6)],
-        [tf.Variable(2), tf.Variable(6)],
-        [jnp.array(2), jnp.array(6)],
-    ]
-
-    @pytest.mark.parametrize("t1, t2", scalar_product_data)
-    def test_scalar_product(self, t1, t2):
-        """Test that the dot product of two scalars results in a scalar"""
-        res = fn.dot(t1, t2)
-        assert fn.allequal(res, 12)
-
-    vector_product_data = [
-        [[1, 2, 3], [1, 2, 3]],
-        [np.array([1, 2, 3]), np.array([1, 2, 3])],
-        [torch.tensor([1, 2, 3]), onp.array([1, 2, 3])],
-        [torch.tensor([1, 2, 3]), torch.tensor([1, 2, 3])],
-        [tf.Variable([1, 2, 3]), onp.array([1, 2, 3])],
-        [tf.constant([1, 2, 3]), onp.array([1, 2, 3])],
-        [tf.Variable([1, 2, 3]), tf.Variable([1, 2, 3])],
-        [jnp.array([1, 2, 3]), jnp.array([1, 2, 3])],
-    ]
-
-    @pytest.mark.parametrize("t1, t2", vector_product_data)
-    def test_vector_product(self, t1, t2):
-        """Test that the dot product of two vectors results in a scalar"""
-        res = fn.dot(t1, t2)
-        assert fn.allequal(res, 14)
-
-    matrix_vector_product_data = [
-        [[[1, 2], [3, 4]], [6, 7]],
-        [np.array([[1, 2], [3, 4]]), np.array([6, 7])],
-        [torch.tensor([[1, 2], [3, 4]]), onp.array([6, 7])],
-        [torch.tensor([[1, 2], [3, 4]]), torch.tensor([6, 7])],
-        [tf.Variable([[1, 2], [3, 4]]), onp.array([6, 7])],
-        [tf.constant([[1, 2], [3, 4]]), onp.array([6, 7])],
-        [tf.Variable([[1, 2], [3, 4]]), tf.Variable([6, 7])],
-        [jnp.array([[1, 2], [3, 4]]), jnp.array([6, 7])],
-<<<<<<< HEAD
-        [onp.array([[1, 2], [3, 4]]), jnp.array([6, 7])],
-=======
-        [np.array([[1, 2], [3, 4]]), jnp.array([6, 7])],
->>>>>>> cb4d2ccb
-    ]
-
-    @pytest.mark.parametrize("t1, t2", matrix_vector_product_data)
-    def test_matrix_vector_product(self, t1, t2):
-        """Test that the matrix-vector dot product of two vectors results in a vector"""
-        res = fn.dot(t1, t2)
-        assert fn.allequal(res, [20, 46])
-
-    @pytest.mark.parametrize("t1, t2", matrix_vector_product_data)
-    def test_vector_matrix_product(self, t1, t2):
-        """Test that the vector-matrix dot product of two vectors results in a vector"""
-        res = fn.dot(t2, t1)
-        assert fn.allequal(res, [27, 40])
-
-    @pytest.mark.parametrize("t1, t2", matrix_vector_product_data)
-    def test_matrix_matrix_product(self, t1, t2):
-        """Test that the matrix-matrix dot product of two vectors results in a matrix"""
-        res = fn.dot(t1, t1)
-        assert fn.allequal(res, np.array([[7, 10], [15, 22]]))
-
-    multidim_product_data = [
-        [
-            np.array([[[1, 2], [3, 4], [-1, 1]], [[5, 6], [0, -1], [2, 1]]]),
-            np.array([[[1, 1], [3, 3]], [[3, 1], [3, 2]]]),
-        ],
-        [
-            torch.tensor([[[1, 2], [3, 4], [-1, 1]], [[5, 6], [0, -1], [2, 1]]]),
-            onp.array([[[1, 1], [3, 3]], [[3, 1], [3, 2]]]),
-        ],
-        [
-            torch.tensor([[[1, 2], [3, 4], [-1, 1]], [[5, 6], [0, -1], [2, 1]]]),
-            torch.tensor([[[1, 1], [3, 3]], [[3, 1], [3, 2]]]),
-        ],
-        [
-            onp.array([[[1, 2], [3, 4], [-1, 1]], [[5, 6], [0, -1], [2, 1]]]),
-            tf.Variable([[[1, 1], [3, 3]], [[3, 1], [3, 2]]]),
-        ],
-        [
-            tf.constant([[[1, 2], [3, 4], [-1, 1]], [[5, 6], [0, -1], [2, 1]]]),
-            onp.array([[[1, 1], [3, 3]], [[3, 1], [3, 2]]]),
-        ],
-        [
-            tf.Variable([[[1, 2], [3, 4], [-1, 1]], [[5, 6], [0, -1], [2, 1]]]),
-            tf.constant([[[1, 1], [3, 3]], [[3, 1], [3, 2]]]),
-        ],
-        [
-            jnp.array([[[1, 2], [3, 4], [-1, 1]], [[5, 6], [0, -1], [2, 1]]]),
-            jnp.array([[[1, 1], [3, 3]], [[3, 1], [3, 2]]]),
-        ],
-    ]
-
-    @pytest.mark.parametrize("t1, t2", multidim_product_data)
-    def test_multidimensional_product(self, t1, t2):
-        """Test that the multi-dimensional dot product reduces across the last dimension of the first
-        tensor, and the second-to-last dimension of the second tensor."""
-        res = fn.dot(t1, t2)
-        expected = np.array(
-            [
-                [[[7, 7], [9, 5]], [[15, 15], [21, 11]], [[2, 2], [0, 1]]],
-                [[[23, 23], [33, 17]], [[-3, -3], [-3, -2]], [[5, 5], [9, 4]]],
-            ]
-        )
-        assert fn.allequal(res, expected)
-
-
-# the following test data is of the form
-# [original shape, axis to expand, new shape]
-expand_dims_test_data = [
-    [tuple(), 0, (1,)],
-    [(3,), 0, (1, 3)],
-    [(3,), 1, (3, 1)],
-    [(2, 2), 0, (1, 2, 2)],
-    [(2, 2), 1, (2, 1, 2)],
-    [(2, 2), 2, (2, 2, 1)],
-]
-
-
-@pytest.mark.parametrize("shape,axis,new_shape", expand_dims_test_data)
-class TestExpandDims:
-    """Tests for the expand_dims function"""
-
-    def test_expand_dims_sequence(self, shape, axis, new_shape):
-        """Test that expand_dimensions works correctly
-        when given a sequence"""
-        if not shape:
-            pytest.skip("Cannot expand the dimensions of a Python scalar!")
-
-        t1 = np.empty(shape).tolist()
-        t2 = fn.expand_dims(t1, axis=axis)
-        assert t2.shape == new_shape
-
-    def test_expand_dims_array(self, shape, axis, new_shape):
-        """Test that expand_dimensions works correctly
-        when given an array"""
-        t1 = np.empty(shape)
-        t2 = fn.expand_dims(t1, axis=axis)
-        assert t2.shape == new_shape
-        assert isinstance(t2, np.ndarray)
-
-    def test_expand_dims_torch(self, shape, axis, new_shape):
-        """Test that the expand dimensions works correctly
-        when given a torch tensor"""
-        t1 = torch.empty(shape)
-        t2 = fn.expand_dims(t1, axis=axis)
-        assert t2.shape == new_shape
-        assert isinstance(t2, torch.Tensor)
-
-    def test_expand_dims_tf(self, shape, axis, new_shape):
-        """Test that the expand dimensions works correctly
-        when given a TF tensor"""
-        t1 = tf.ones(shape)
-        t2 = fn.expand_dims(t1, axis=axis)
-        assert t2.shape == new_shape
-        assert isinstance(t2, tf.Tensor)
-
-
-interface_test_data = [
-    [(1, 2, 3), "numpy"],
-    [[1, 2, 3], "numpy"],
-    [onp.array([1, 2, 3]), "numpy"],
-    [np.array([1, 2, 3]), "autograd"],
-    [torch.tensor([1, 2, 3]), "torch"],
-    [tf.Variable([1, 2, 3]), "tensorflow"],
-    [tf.constant([1, 2, 3]), "tensorflow"],
-    [jnp.array([1, 2, 3]), "jax"],
-]
-
-
-@pytest.mark.parametrize("t,interface", interface_test_data)
-def test_get_interface(t, interface):
-    """Test that the interface of a tensor-like object
-
-    is correctly returned."""
-    res = fn.get_interface(t)
-    assert res == interface
-
-
-@pytest.mark.parametrize("t", test_data)
-def test_toarray(t):
-    """Test that the toarray method correctly converts the input
-    tensor into a NumPy array."""
-    res = fn.toarray(t)
-    assert fn.allequal(res, t)
-    assert isinstance(res, onp.ndarray)
-
-
-class TestOnesLike:
-    """Tests for the ones_like function"""
-
-    @pytest.mark.parametrize("t", cast_like_test_data)
-    def test_ones_like_inferred_dtype(self, t):
-        """Test that the ones like function creates the correct
-        shape and type tensor."""
-        res = fn.ones_like(t)
-
-        if isinstance(t, (list, tuple)):
-            t = onp.asarray(t)
-
-        assert res.shape == t.shape
-        assert fn.get_interface(res) == fn.get_interface(t)
-        assert fn.allclose(res, np.ones(t.shape))
-
-        # if tensorflow or pytorch, extract view of underlying data
-        if hasattr(res, "numpy"):
-            res = res.numpy()
-            t = t.numpy()
-
-        assert onp.asarray(res).dtype.type is onp.asarray(t).dtype.type
-
-    @pytest.mark.parametrize("t", cast_like_test_data)
-    def test_ones_like_explicit_dtype(self, t):
-        """Test that the ones like function creates the correct
-        shape and type tensor."""
-        res = fn.ones_like(t, dtype=np.float16)
-
-        if isinstance(t, (list, tuple)):
-            t = onp.asarray(t)
-
-        assert res.shape == t.shape
-        assert fn.get_interface(res) == fn.get_interface(t)
-        assert fn.allclose(res, np.ones(t.shape))
-
-        # if tensorflow or pytorch, extract view of underlying data
-        if hasattr(res, "numpy"):
-            res = res.numpy()
-            t = t.numpy()
-
-        assert onp.asarray(res).dtype.type is np.float16
-
-
-class TestRequiresGrad:
-    """Tests for the requires_grad function"""
-
-    @pytest.mark.parametrize("t", [(1, 2, 3), [1, 2, 3], onp.array([1, 2, 3])])
-    def test_numpy(self, t):
-        """Vanilla NumPy arrays, sequences, and lists will always return False"""
-        assert not fn.requires_grad(t)
-
-    @pytest.mark.parametrize("t", [jnp.array([1, 2, 3])])
-    def test_jax(self, t):
-        """jax.DeviceArrays will always return True"""
-        assert fn.requires_grad(t)
-
-    def test_autograd(self):
-        """Autograd arrays will simply return their requires_grad attribute"""
-        t = np.array([1.0, 2.0], requires_grad=True)
-        assert fn.requires_grad(t)
-
-        t = np.array([1.0, 2.0], requires_grad=False)
-        assert not fn.requires_grad(t)
-
-    def test_torch(self):
-        """Torch tensors will simply return their requires_grad attribute"""
-        t = torch.tensor([1.0, 2.0], requires_grad=True)
-        assert fn.requires_grad(t)
-
-        t = torch.tensor([1.0, 2.0], requires_grad=False)
-        assert not fn.requires_grad(t)
-
-    def test_tf(self):
-        """TensorFlow tensors will True *if* they are being watched by a gradient tape"""
-        t1 = tf.Variable([1.0, 2.0])
-        t2 = tf.constant([1.0, 2.0])
-        assert not fn.requires_grad(t1)
-        assert not fn.requires_grad(t2)
-
-        with tf.GradientTape():
-            # variables are automatically watched within a context,
-            # but constants are not
-            assert fn.requires_grad(t1)
-            assert not fn.requires_grad(t2)
-
-        with tf.GradientTape() as tape:
-            # watching makes all tensors trainable
-            tape.watch([t1, t2])
-            assert fn.requires_grad(t1)
-            assert fn.requires_grad(t2)
-
-    def test_unknown_interface(self):
-        """Test that an error is raised if the interface is unknown"""
-        with pytest.raises(ValueError, match="unknown object"):
-            fn.requires_grad(type("hello", tuple(), {})())
-
-
-shape_test_data = [
-    tuple(),
-    (3,),
-    (2, 2),
-    (3, 2, 2),
-    (2, 1, 1, 2),
-]
-
-
-@pytest.mark.parametrize(
-    "interface,create_array",
-    [
-        ("sequence", lambda shape: np.empty(shape).tolist()),
-        ("autograd", np.empty),
-        ("torch", torch.empty),
-        ("jax", jnp.ones),
-        ("tf", tf.ones),
-    ],
-)
-@pytest.mark.parametrize("shape", shape_test_data)
-def test_shape(shape, interface, create_array):
-    """Test that the shape of tensors is correctly returned"""
-    if interface == "sequence" and not shape:
-        pytest.skip("Cannot expand the dimensions of a Python scalar!")
-
-    t = create_array(shape)
-    assert fn.shape(t) == shape
-
-
-@pytest.mark.parametrize("t", test_data)
-def test_sqrt(t):
-    """Test that the square root function works for a variety
-    of input"""
-    res = fn.sqrt(t)
-    assert fn.allclose(res, [1, np.sqrt(2), np.sqrt(3)])
-
-
-class TestStack:
-    """Tests for the stack function"""
-
-    def test_stack_array(self):
-        """Test that stack, called without the axis arguments, stacks vertically"""
-        t1 = [0.6, 0.1, 0.6]
-        t2 = np.array([0.1, 0.2, 0.3])
-        t3 = onp.array([5.0, 8.0, 101.0])
-
-        res = fn.stack([t1, t2, t3])
-        assert isinstance(res, np.ndarray)
-        assert np.all(res == np.stack([t1, t2, t3]))
-
-    def test_stack_array_jax(self):
-        """Test that stack, called without the axis arguments, stacks vertically"""
-        t1 = onp.array([0.6, 0.1, 0.6])
-        t2 = jnp.array([0.1, 0.2, 0.3])
-        t3 = jnp.array([5.0, 8.0, 101.0])
-
-        res = fn.stack([t1, t2, t3])
-        assert np.all(res == np.stack([t1, t2, t3]))
-
-    def test_stack_tensorflow(self):
-        """Test that stack, called without the axis arguments, stacks vertically"""
-        t1 = tf.constant([0.6, 0.1, 0.6])
-        t2 = tf.Variable([0.1, 0.2, 0.3])
-        t3 = onp.array([5.0, 8.0, 101.0])
-
-        res = fn.stack([t1, t2, t3])
-        assert isinstance(res, tf.Tensor)
-        assert np.all(res.numpy() == np.stack([t1.numpy(), t2.numpy(), t3]))
-
-    def test_stack_torch(self):
-        """Test that stack, called without the axis arguments, stacks vertically"""
-        t1 = onp.array([5.0, 8.0, 101.0], dtype=np.float64)
-        t2 = torch.tensor([0.6, 0.1, 0.6], dtype=torch.float64)
-        t3 = torch.tensor([0.1, 0.2, 0.3], dtype=torch.float64)
-
-        res = fn.stack([t1, t2, t3])
-        assert isinstance(res, torch.Tensor)
-        assert np.all(res.numpy() == np.stack([t1, t2.numpy(), t3.numpy()]))
-
-    @pytest.mark.parametrize("t1", [onp.array([1, 2]), torch.tensor([1, 2]), tf.constant([1, 2])])
-    def test_stack_axis(self, t1):
-        """Test that passing the axis argument allows for stacking along
-        a different axis"""
-        t2 = onp.array([3, 4])
-        res = fn.stack([t1, t2], axis=1)
-
-        # if tensorflow or pytorch, extract view of underlying data
-        if hasattr(res, "numpy"):
-            res = res.numpy()
-
-        assert fn.allclose(res, np.array([[1, 3], [2, 4]]))
-        assert list(res.shape) == [2, 2]
-
-
-class TestSum:
-    """Tests for the summation function"""
-
-    def test_array(self):
-        """Test that sum, called without the axis arguments, returns a scalar"""
-        t = np.array([[0.1, 0.2, 0.3], [0.4, 0.5, 0.6]])
-        res = fn.sum(t)
-        assert isinstance(res, np.ndarray)
-        assert fn.allclose(res, 2.1)
-
-    def test_tensorflow(self):
-        """Test that sum, called without the axis arguments, returns a scalar"""
-        t = tf.Variable([[0.1, 0.2, 0.3], [0.4, 0.5, 0.6]])
-        res = fn.sum(t)
-        assert isinstance(res, tf.Tensor)
-        assert fn.allclose(res, 2.1)
-
-    def test_torch(self):
-        """Test that sum, called without the axis arguments, returns a scalar"""
-        t = torch.tensor([[0.1, 0.2, 0.3], [0.4, 0.5, 0.6]])
-        res = fn.sum(t)
-        assert isinstance(res, torch.Tensor)
-        assert fn.allclose(res, 2.1)
-
-    def test_jax(self):
-        """Test that sum, called without the axis arguments, returns a scalar"""
-        t = jnp.array([[0.1, 0.2, 0.3], [0.4, 0.5, 0.6]])
-        res = fn.sum(t)
-        assert fn.allclose(res, 2.1)
-
-    @pytest.mark.parametrize(
-        "t1",
-        [
-            np.array([[[1, 2], [3, 4], [-1, 1]], [[5, 6], [0, -1], [2, 1]]]),
-            torch.tensor([[[1, 2], [3, 4], [-1, 1]], [[5, 6], [0, -1], [2, 1]]]),
-            tf.constant([[[1, 2], [3, 4], [-1, 1]], [[5, 6], [0, -1], [2, 1]]]),
-            jnp.array([[[1, 2], [3, 4], [-1, 1]], [[5, 6], [0, -1], [2, 1]]]),
-        ],
-    )
-    def test_sum_axis(self, t1):
-        """Test that passing the axis argument allows for summing along
-        a specific axis"""
-        res = fn.sum(t1, axis=(0, 2))
-
-        # if tensorflow or pytorch, extract view of underlying data
-        if hasattr(res, "numpy"):
-            res = res.numpy()
-
-        assert fn.allclose(res, np.array([14, 6, 3]))
-        assert res.shape == (3,)
-
-    @pytest.mark.parametrize(
-        "t1",
-        [
-            np.array([[[1, 2], [3, 4], [-1, 1]], [[5, 6], [0, -1], [2, 1]]]),
-            torch.tensor([[[1, 2], [3, 4], [-1, 1]], [[5, 6], [0, -1], [2, 1]]]),
-            tf.constant([[[1, 2], [3, 4], [-1, 1]], [[5, 6], [0, -1], [2, 1]]]),
-            jnp.array([[[1, 2], [3, 4], [-1, 1]], [[5, 6], [0, -1], [2, 1]]]),
-        ],
-    )
-    def test_sum_axis_keepdims(self, t1):
-        """Test that passing the axis argument allows for summing along
-        a specific axis, while keepdims avoids the summed dimensions from being removed"""
-        res = fn.sum(t1, axis=(0, 2), keepdims=True)
-
-        # if tensorflow or pytorch, extract view of underlying data
-        if hasattr(res, "numpy"):
-            res = res.numpy()
-
-        assert fn.allclose(res, np.array([[[14], [6], [3]]]))
-        assert res.shape == (1, 3, 1)
-
-
-@pytest.mark.parametrize("t", test_data)
-def test_T(t):
-    """Test the simple transpose (T) function"""
-    res = fn.T(t)
-
-    if isinstance(t, (list, tuple)):
-        t = onp.asarray(t)
-
-    assert fn.get_interface(res) == fn.get_interface(t)
-
-    # if tensorflow or pytorch, extract view of underlying data
-    if hasattr(res, "numpy"):
-        res = res.numpy()
-        t = t.numpy()
-
-    assert np.all(res.T == t.T)
-
-
-class TestTake:
-    """Tests for the qml.take function"""
-
-    take_data = [
-        np.array([[[1, 2], [3, 4], [-1, 1]], [[5, 6], [0, -1], [2, 1]]]),
-        torch.tensor([[[1, 2], [3, 4], [-1, 1]], [[5, 6], [0, -1], [2, 1]]]),
-        onp.array([[[1, 2], [3, 4], [-1, 1]], [[5, 6], [0, -1], [2, 1]]]),
-        tf.constant([[[1, 2], [3, 4], [-1, 1]], [[5, 6], [0, -1], [2, 1]]]),
-        tf.Variable([[[1, 2], [3, 4], [-1, 1]], [[5, 6], [0, -1], [2, 1]]]),
-        jnp.asarray([[[1, 2], [3, 4], [-1, 1]], [[5, 6], [0, -1], [2, 1]]]),
-    ]
-
-    @pytest.mark.parametrize("t", take_data)
-    def test_flattened_indexing(self, t):
-        """Test that indexing without the axis argument
-        will flatten the tensor first"""
-        indices = 5
-        res = fn.take(t, indices)
-        assert fn.allclose(res, 1)
-
-    @pytest.mark.parametrize("t", take_data)
-    def test_array_indexing(self, t):
-        """Test that indexing with a sequence properly extracts
-        the elements from the flattened tensor"""
-        indices = [0, 2, 3, 6, -2]
-        res = fn.take(t, indices)
-        assert fn.allclose(res, [1, 3, 4, 5, 2])
-
-    @pytest.mark.parametrize("t", take_data)
-    def test_multidimensional_indexing(self, t):
-        """Test that indexing with a multi-dimensional sequence properly extracts
-        the elements from the flattened tensor"""
-        indices = [[0, 1], [3, 2]]
-        res = fn.take(t, indices)
-        assert fn.allclose(res, [[1, 2], [4, 3]])
-
-    @pytest.mark.parametrize("t", take_data)
-    def test_array_indexing_along_axis(self, t):
-        """Test that indexing with a sequence properly extracts
-        the elements from the specified tensor axis"""
-        indices = [0, 1, -2]
-        res = fn.take(t, indices, axis=2)
-        expected = np.array(
-            [[[1, 2, 1], [3, 4, 3], [-1, 1, -1]], [[5, 6, 5], [0, -1, 0], [2, 1, 2]]]
-        )
-        assert fn.allclose(res, expected)
-
-    @pytest.mark.parametrize("t", take_data)
-    def test_multidimensional_indexing_along_axis(self, t):
-        """Test that indexing with a sequence properly extracts
-        the elements from the specified tensor axis"""
-        indices = np.array([[0, 0], [1, 0]])
-        res = fn.take(t, indices, axis=1)
-        expected = np.array(
-            [[[[1, 2], [1, 2]], [[3, 4], [1, 2]]], [[[5, 6], [5, 6]], [[0, -1], [5, 6]]]]
-        )
-        assert fn.allclose(res, expected)
-
-
-where_data = [
-    np.array([[[1, 2], [3, 4], [-1, 1]], [[5, 6], [0, -1], [2, 1]]]),
-    torch.tensor([[[1, 2], [3, 4], [-1, 1]], [[5, 6], [0, -1], [2, 1]]]),
-    onp.array([[[1, 2], [3, 4], [-1, 1]], [[5, 6], [0, -1], [2, 1]]]),
-    tf.constant([[[1, 2], [3, 4], [-1, 1]], [[5, 6], [0, -1], [2, 1]]]),
-    tf.Variable([[[1, 2], [3, 4], [-1, 1]], [[5, 6], [0, -1], [2, 1]]]),
-    jnp.array([[[1, 2], [3, 4], [-1, 1]], [[5, 6], [0, -1], [2, 1]]]),
-]
-
-
-@pytest.mark.parametrize("t", where_data)
-def test_where(t):
-    """Test that the where function works as expected"""
-    res = fn.where(t < 0, 100 * fn.ones_like(t), t)
-    expected = np.array([[[1, 2], [3, 4], [100, 1]], [[5, 6], [0, 100], [2, 1]]])
-    assert fn.allclose(res, expected)
-
-
-squeeze_data = [
-    np.ones((1, 2, 3, 1, 5, 1)),
-    torch.ones((1, 2, 3, 1, 5, 1)),
-    tf.ones((1, 2, 3, 1, 5, 1)),
-    jnp.ones((1, 2, 3, 1, 5, 1)),
-    onp.ones((1, 2, 3, 1, 5, 1)),
-]
-
-
-@pytest.mark.parametrize("t", squeeze_data)
-def test_squeeze(t):
-    """Test that the squeeze function works as expected"""
-    res = fn.squeeze(t)
-    assert res.shape == (2, 3, 5)
-
-
-class TestScatterElementAdd:
-    """Tests for the scatter_element_add function"""
-
-    def test_array(self):
-        """Test that a NumPy array is differentiable when using scatter addition"""
-        x = np.array([[1.0, 1.0, 1.0], [1.0, 1.0, 1.0]], requires_grad=True)
-        y = np.array(0.56, requires_grad=True)
-
-        def cost(weights):
-            return fn.scatter_element_add(weights[0], [1, 2], weights[1] ** 2)
-
-        res = cost([x, y])
-        assert isinstance(res, np.ndarray)
-        assert fn.allclose(res, onp.array([[1.0, 1.0, 1.0], [1.0, 1.0, 1.3136]]))
-
-        grad = qml.grad(lambda weights: cost(weights)[1, 2])([x, y])
-        assert fn.allclose(grad[0], onp.array([[0, 0, 0], [0, 0, 1.0]]))
-        assert fn.allclose(grad[1], 2 * y)
-
-    def test_tensorflow(self):
-        """Test that a TF tensor is differentiable when using scatter addition"""
-        x = tf.Variable([[1.0, 1.0, 1.0], [1.0, 1.0, 1.0]])
-        y = tf.Variable(0.56)
-
-        with tf.GradientTape() as tape:
-            res = fn.scatter_element_add(x, [1, 2], y ** 2)
-            loss = res[1, 2]
-
-        assert isinstance(res, tf.Tensor)
-        assert fn.allclose(res, onp.array([[1.0, 1.0, 1.0], [1.0, 1.0, 1.3136]]))
-
-        grad = tape.gradient(loss, [x, y])
-        assert fn.allclose(grad[0], onp.array([[0, 0, 0], [0, 0, 1.0]]))
-        assert fn.allclose(grad[1], 2 * y)
-
-    def test_torch(self):
-        """Test that a torch tensor is differentiable when using scatter addition"""
-        x = torch.tensor([[1.0, 1.0, 1.0], [1.0, 1.0, 1.0]], requires_grad=True)
-        y = torch.tensor(0.56, requires_grad=True)
-
-        res = fn.scatter_element_add(x, [1, 2], y ** 2)
-        loss = res[1, 2]
-
-        assert isinstance(res, torch.Tensor)
-        assert fn.allclose(res.detach(), onp.array([[1.0, 1.0, 1.0], [1.0, 1.0, 1.3136]]))
-
-        loss.backward()
-        assert fn.allclose(x.grad, onp.array([[0, 0, 0], [0, 0, 1.0]]))
-        assert fn.allclose(y.grad, 2 * y)
-
-    def test_jax(self):
-        """Test that a JAX array is differentiable when using scatter addition"""
-        x = jnp.array([[1.0, 1.0, 1.0], [1.0, 1.0, 1.0]])
-        y = jnp.array(0.56)
-
-        def cost(weights):
-            return fn.scatter_element_add(weights[0], [1, 2], weights[1] ** 2)
-
-        res = cost([x, y])
-        assert isinstance(res, jax.interpreters.xla.DeviceArray)
-        assert fn.allclose(res, onp.array([[1.0, 1.0, 1.0], [1.0, 1.0, 1.3136]]))
-
-        grad = jax.grad(lambda weights: cost(weights)[1, 2])([x, y])
-        assert fn.allclose(grad[0], onp.array([[0, 0, 0], [0, 0, 1.0]]))
-        assert fn.allclose(grad[1], 2 * y)
-
-
-class TestDiag:
-    """Tests for the diag function"""
-
-    @pytest.mark.parametrize(
-        "a, interface",
-<<<<<<< HEAD
-        [
-            [np.array(0.5), "autograd"],
-            [tf.Variable(0.5), "tensorflow"],
-            [torch.tensor(0.5), "torch"],
-        ],
-=======
-        [[np.array(0.5), "autograd"], [tf.Variable(0.5), "tf"], [torch.tensor(0.5), "torch"]],
->>>>>>> cb4d2ccb
-    )
-    def test_sequence(self, a, interface):
-        """Test that a sequence is automatically converted into
-        a diagonal tensor"""
-        t = [0.1, 0.2, a]
-        res = fn.diag(t)
-        assert fn.get_interface(res) == interface
-        assert fn.allclose(res, onp.diag([0.1, 0.2, 0.5]))
-
-    def test_array(self):
-        """Test that a NumPy array is automatically converted into
-        a diagonal tensor"""
-        t = np.array([0.1, 0.2, 0.3])
-        res = fn.diag(t)
-        assert isinstance(res, np.ndarray)
-        assert fn.allclose(res, onp.diag([0.1, 0.2, 0.3]))
-
-        res = fn.diag(t, k=1)
-        assert fn.allclose(res, onp.diag([0.1, 0.2, 0.3], k=1))
-
-    def test_tensorflow(self):
-        """Test that a tensorflow tensor is automatically converted into
-        a diagonal tensor"""
-        t = tf.Variable([0.1, 0.2, 0.3])
-        res = fn.diag(t)
-        assert isinstance(res, tf.Tensor)
-        assert fn.allclose(res, onp.diag([0.1, 0.2, 0.3]))
-
-        res = fn.diag(t, k=1)
-        assert fn.allclose(res, onp.diag([0.1, 0.2, 0.3], k=1))
-
-    def test_torch(self):
-        """Test that a torch tensor is automatically converted into
-        a diagonal tensor"""
-        t = torch.tensor([0.1, 0.2, 0.3])
-        res = fn.diag(t)
-        assert isinstance(res, torch.Tensor)
-        assert fn.allclose(res, onp.diag([0.1, 0.2, 0.3]))
-
-        res = fn.diag(t, k=1)
-        assert fn.allclose(res, onp.diag([0.1, 0.2, 0.3], k=1))
-
-    def test_jax(self):
-        """Test that a jax array is automatically converted into
-        a diagonal tensor"""
-        t = jnp.array([0.1, 0.2, 0.3])
-        res = fn.diag(t)
-        assert fn.allclose(res, onp.diag([0.1, 0.2, 0.3]))
-
-        res = fn.diag(t, k=1)
-        assert fn.allclose(res, onp.diag([0.1, 0.2, 0.3], k=1))
-
-
-class TestCovMatrix:
-    """Tests for the cov matrix function"""
-
-    obs_list = [qml.PauliZ(0) @ qml.PauliZ(1), qml.PauliY(2)]
-
-    @staticmethod
-    def ansatz(weights, wires):
-        """Circuit ansatz for testing"""
-        qml.RY(weights[0], wires=wires[0])
-        qml.RX(weights[1], wires=wires[1])
-        qml.RX(weights[2], wires=wires[2])
-        qml.CNOT(wires=[wires[0], wires[1]])
-        qml.CNOT(wires=[wires[1], wires[2]])
-
-    @staticmethod
-    def expected_cov(weights):
-        """Analytic covariance matrix for ansatz and obs_list"""
-        a, b, c = weights
-        return np.array(
-            [
-                [np.sin(b) ** 2, -np.cos(a) * np.sin(b) ** 2 * np.sin(c)],
-                [
-                    -np.cos(a) * np.sin(b) ** 2 * np.sin(c),
-                    1 - np.cos(a) ** 2 * np.cos(b) ** 2 * np.sin(c) ** 2,
-                ],
-            ]
-        )
-
-    @staticmethod
-    def expected_grad(weights):
-        """Analytic covariance matrix gradient for ansatz and obs_list"""
-        a, b, c = weights
-        return np.array(
-            [
-                np.sin(a) * np.sin(b) ** 2 * np.sin(c),
-                -2 * np.cos(a) * np.cos(b) * np.sin(b) * np.sin(c),
-                -np.cos(a) * np.cos(c) * np.sin(b) ** 2,
-            ]
-        )
-
-    def test_weird_wires(self, tol):
-        """Test that the covariance matrix computes the correct
-        result when weird wires are used"""
-        dev = qml.device("default.qubit", wires=["a", -1, "q"])
-        obs_list = [qml.PauliZ("a") @ qml.PauliZ(-1), qml.PauliY("q")]
-
-        @qml.qnode(dev, interface="autograd")
-        def circuit(weights):
-            """Returns the shared probability distribution of ansatz
-            in the joint basis for obs_list"""
-            self.ansatz(weights, wires=dev.wires)
-
-            for o in obs_list:
-                o.diagonalizing_gates()
-
-            return qml.probs(wires=dev.wires)
-
-        def cov(weights):
-            probs = circuit(weights)
-            return fn.cov_matrix(probs, obs_list, wires=dev.wires)
-
-        weights = np.array([0.1, 0.2, 0.3])
-        res = cov(weights)
-        expected = self.expected_cov(weights)
-        assert np.allclose(res, expected, atol=tol, rtol=0)
-
-        grad_fn = qml.grad(lambda weights: cov(weights)[0, 1])
-        res = grad_fn(weights)
-        expected = self.expected_grad(weights)
-        assert np.allclose(res, expected, atol=tol, rtol=0)
-
-    def test_autograd(self, tol):
-        """Test that the covariance matrix computes the correct
-        result, and is differentiable, using the Autograd interface"""
-        dev = qml.device("default.qubit", wires=3)
-
-        @qml.qnode(dev, interface="autograd")
-        def circuit(weights):
-            """Returns the shared probability distribution of ansatz
-            in the joint basis for obs_list"""
-            self.ansatz(weights, wires=dev.wires)
-
-            for o in self.obs_list:
-                o.diagonalizing_gates()
-
-            return qml.probs(wires=[0, 1, 2])
-
-        def cov(weights):
-            probs = circuit(weights)
-            return fn.cov_matrix(probs, self.obs_list)
-
-        weights = np.array([0.1, 0.2, 0.3])
-        res = cov(weights)
-        expected = self.expected_cov(weights)
-        assert np.allclose(res, expected, atol=tol, rtol=0)
-
-        grad_fn = qml.grad(lambda weights: cov(weights)[0, 1])
-        res = grad_fn(weights)
-        expected = self.expected_grad(weights)
-        assert np.allclose(res, expected, atol=tol, rtol=0)
-
-    def test_torch(self, tol):
-        """Test that the covariance matrix computes the correct
-        result, and is differentiable, using the Torch interface"""
-        dev = qml.device("default.qubit", wires=3)
-
-        @qml.qnode(dev, interface="torch")
-        def circuit(weights):
-            """Returns the shared probability distribution of ansatz
-            in the joint basis for obs_list"""
-            self.ansatz(weights, wires=dev.wires)
-
-            for o in self.obs_list:
-                o.diagonalizing_gates()
-
-            return qml.probs(wires=[0, 1, 2])
-
-        weights = np.array([0.1, 0.2, 0.3])
-        weights_t = torch.tensor(weights, requires_grad=True)
-        probs = circuit(weights_t)
-        res = fn.cov_matrix(probs, self.obs_list)
-        expected = self.expected_cov(weights)
-        assert np.allclose(res.detach().numpy(), expected, atol=tol, rtol=0)
-
-        loss = res[0, 1]
-        loss.backward()
-        res = weights_t.grad
-        expected = self.expected_grad(weights)
-        assert np.allclose(res.detach().numpy(), expected, atol=tol, rtol=0)
-
-    def test_tf(self, tol):
-        """Test that the covariance matrix computes the correct
-        result, and is differentiable, using the TF interface"""
-        dev = qml.device("default.qubit", wires=3)
-
-        @qml.qnode(dev, interface="tf")
-        def circuit(weights):
-            """Returns the shared probability distribution of ansatz
-            in the joint basis for obs_list"""
-            self.ansatz(weights, wires=dev.wires)
-
-            for o in self.obs_list:
-                o.diagonalizing_gates()
-
-            return qml.probs(wires=[0, 1, 2])
-
-        weights = np.array([0.1, 0.2, 0.3])
-        weights_t = tf.Variable(weights)
-
-        with tf.GradientTape() as tape:
-            probs = circuit(weights_t)
-            cov = fn.cov_matrix(probs, self.obs_list)
-            loss = cov[0, 1]
-
-        expected = self.expected_cov(weights)
-        assert np.allclose(cov, expected, atol=tol, rtol=0)
-
-        grad = tape.gradient(loss, weights_t)
-        expected = self.expected_grad(weights)
-        assert np.allclose(grad, expected, atol=tol, rtol=0)
-
-    def test_jax(self, tol):
-        """Test that the covariance matrix computes the correct
-        result, and is differentiable, using the JAX interface"""
-        dev = qml.device("default.qubit.jax", wires=3)
-
-        @qml.qnode(dev, interface="jax", diff_method="backprop")
-        def circuit(weights):
-            """Returns the shared probability distribution of ansatz
-            in the joint basis for obs_list"""
-            self.ansatz(weights, wires=dev.wires)
-
-            for o in self.obs_list:
-                o.diagonalizing_gates()
-
-            return qml.probs(wires=[0, 1, 2])
-
-        def cov(weights):
-            probs = circuit(weights)
-            return fn.cov_matrix(probs, self.obs_list)
-
-        weights = jnp.array([0.1, 0.2, 0.3])
-        res = cov(weights)
-        expected = self.expected_cov(weights)
-        assert jnp.allclose(res, expected, atol=tol, rtol=0)
-
-        grad_fn = jax.grad(lambda weights: cov(weights)[0, 1])
-        res = grad_fn(weights)
-        expected = self.expected_grad(weights)
-        assert jnp.allclose(res, expected, atol=tol, rtol=0)
-
-
-block_diag_data = [
-    [onp.array([[1, 2], [3, 4]]), torch.tensor([[1, 2], [-1, -6]]), torch.tensor([[5]])],
-    [onp.array([[1, 2], [3, 4]]), tf.Variable([[1, 2], [-1, -6]]), tf.constant([[5]])],
-    [np.array([[1, 2], [3, 4]]), np.array([[1, 2], [-1, -6]]), np.array([[5]])],
-    [jnp.array([[1, 2], [3, 4]]), jnp.array([[1, 2], [-1, -6]]), jnp.array([[5]])],
-]
-
-
-@pytest.mark.parametrize("tensors", block_diag_data)
-def test_block_diag(tensors):
-    """Tests for the block diagonal function"""
-    res = fn.block_diag(tensors)
-    expected = np.array(
-        [[1, 2, 0, 0, 0], [3, 4, 0, 0, 0], [0, 0, 1, 2, 0], [0, 0, -1, -6, 0], [0, 0, 0, 0, 5]]
-    )
-    assert fn.allclose(res, expected)
-
-
-gather_data = [
-    torch.tensor([[1, 2, 3], [-1, -6, -3]]),
-    tf.Variable([[1, 2, 3], [-1, -6, -3]]),
-    jnp.array([[1, 2, 3], [-1, -6, -3]]),
-    np.array([[1, 2, 3], [-1, -6, -3]]),
-]
-
-
-@pytest.mark.parametrize("tensor", gather_data)
-def test_gather(tensor):
-    """Tests for the gather function"""
-    indices = [1, 0]
-    res = fn.gather(tensor, indices)
-    expected = np.array([[-1, -6, -3], [1, 2, 3]])
-    assert fn.allclose(res, expected)
+# Copyright 2018-2020 Xanadu Quantum Technologies Inc.
+
+# Licensed under the Apache License, Version 2.0 (the "License");
+# you may not use this file except in compliance with the License.
+# You may obtain a copy of the License at
+
+#     http://www.apache.org/licenses/LICENSE-2.0
+
+# Unless required by applicable law or agreed to in writing, software
+# distributed under the License is distributed on an "AS IS" BASIS,
+# WITHOUT WARRANTIES OR CONDITIONS OF ANY KIND, either express or implied.
+# See the License for the specific language governing permissions and
+# limitations under the License.
+"""Unit tests for the TensorBox functional API in pennylane.fn.fn
+"""
+import itertools
+import numpy as onp
+import pytest
+
+import pennylane as qml
+from pennylane import numpy as np
+from pennylane import math as fn
+
+
+tf = pytest.importorskip("tensorflow", minversion="2.1")
+torch = pytest.importorskip("torch")
+jax = pytest.importorskip("jax")
+jnp = pytest.importorskip("jax.numpy")
+
+
+class TestGetMultiTensorbox:
+    """Tests for the _multi_dispatch utility function"""
+
+    def test_exception_tensorflow_and_torch(self):
+        """Test that an exception is raised if the sequence of tensors contains
+        tensors from incompatible dispatch libraries"""
+        x = tf.Variable([1.0, 2.0, 3.0])
+        y = onp.array([0.5, 0.1])
+        z = torch.tensor([0.6])
+
+        with pytest.raises(ValueError, match="Tensors contain mixed types"):
+            fn._multi_dispatch([x, y, z])
+
+    def test_warning_tensorflow_and_autograd(self):
+        """Test that a warning is raised if the sequence of tensors contains
+        both tensorflow and autograd tensors."""
+        x = tf.Variable([1.0, 2.0, 3.0])
+        y = np.array([0.5, 0.1])
+
+        with pytest.warns(UserWarning, match="Consider replacing Autograd with vanilla NumPy"):
+            fn._multi_dispatch([x, y])
+
+    def test_warning_torch_and_autograd(self):
+        """Test that a warning is raised if the sequence of tensors contains
+        both torch and autograd tensors."""
+        x = torch.tensor([1.0, 2.0, 3.0])
+        y = np.array([0.5, 0.1])
+
+        with pytest.warns(UserWarning, match="Consider replacing Autograd with vanilla NumPy"):
+            fn._multi_dispatch([x, y])
+
+    def test_return_tensorflow_box(self):
+        """Test that TensorFlow is correctly identified as the dispatching library."""
+        x = tf.Variable([1.0, 2.0, 3.0])
+        y = onp.array([0.5, 0.1])
+
+        res = fn._multi_dispatch([y, x])
+        assert res == "tensorflow"
+
+    def test_return_torch_box(self):
+        """Test that Torch is correctly identified as the dispatching library."""
+        x = torch.tensor([1.0, 2.0, 3.0])
+        y = onp.array([0.5, 0.1])
+
+        res = fn._multi_dispatch([y, x])
+        assert res == "torch"
+
+    def test_return_autograd_box(self):
+        """Test that autograd is correctly identified as the dispatching library."""
+        x = np.array([1.0, 2.0, 3.0])
+        y = [0.5, 0.1]
+
+        res = fn._multi_dispatch([y, x])
+        assert res == "autograd"
+
+    def test_return_numpy_box(self):
+        """Test that NumPy is correctly identified as the dispatching library."""
+        x = onp.array([1.0, 2.0, 3.0])
+        y = [0.5, 0.1]
+
+        res = fn._multi_dispatch([y, x])
+        assert res == "numpy"
+
+
+test_abs_data = [
+    (1, -2, 3 + 4j),
+    [1, -2, 3 + 4j],
+    onp.array([1, -2, 3 + 4j]),
+    np.array([1, -2, 3 + 4j]),
+    torch.tensor([1, -2, 3 + 4j], dtype=torch.complex128),
+    tf.Variable([1, -2, 3 + 4j], dtype=tf.complex128),
+    tf.constant([1, -2, 3 + 4j], dtype=tf.complex128),
+]
+
+
+@pytest.mark.parametrize("t", test_abs_data)
+def test_abs(t):
+    """Test that the absolute function works for a variety
+    of input"""
+    res = fn.abs(t)
+    assert fn.allequal(res, [1, 2, 5])
+
+
+test_data = [
+    (1, 2, 3),
+    [1, 2, 3],
+    onp.array([1, 2, 3]),
+    np.array([1, 2, 3]),
+    torch.tensor([1, 2, 3]),
+    tf.Variable([1, 2, 3]),
+    tf.constant([1, 2, 3]),
+]
+
+
+@pytest.mark.parametrize("t1,t2", list(itertools.combinations(test_data, r=2)))
+def test_allequal(t1, t2):
+    """Test that the allequal function works for a variety of inputs."""
+    res = fn.allequal(t1, t2)
+
+    if isinstance(t1, tf.Variable):
+        t1 = tf.convert_to_tensor(t1)
+
+    if isinstance(t2, tf.Variable):
+        t2 = tf.convert_to_tensor(t2)
+
+    expected = all(float(x) == float(y) for x, y in zip(t1, t2))
+    assert res == expected
+
+
+@pytest.mark.parametrize("t1,t2", list(itertools.combinations(test_data, r=2)))
+def test_allclose(t1, t2):
+    """Test that the allclose function works for a variety of inputs."""
+    res = fn.allclose(t1, t2)
+
+    if isinstance(t1, tf.Variable):
+        t1 = tf.convert_to_tensor(t1)
+
+    if isinstance(t2, tf.Variable):
+        t2 = tf.convert_to_tensor(t2)
+
+    expected = all(float(x) == float(y) for x, y in zip(t1, t2))
+    assert res == expected
+
+
+test_angle_data = [
+    [1.0, 1.0j, 1 + 1j],
+    [1.0, 1.0j, 1 + 1j],
+    onp.array([1.0, 1.0j, 1 + 1j]),
+    np.array([1.0, 1.0j, 1 + 1j]),
+    torch.tensor([1.0, 1.0j, 1 + 1j], dtype=torch.complex128),
+    tf.Variable([1.0, 1.0j, 1 + 1j], dtype=tf.complex128),
+    tf.constant([1.0, 1.0j, 1 + 1j], dtype=tf.complex128),
+]
+
+
+@pytest.mark.parametrize("t", test_angle_data)
+def test_angle(t):
+    """Test that the angle function works for a variety
+    of input"""
+    res = fn.angle(t)
+    assert fn.allequal(res, [0, np.pi / 2, np.pi / 4])
+
+
+test_arcsin_data = [
+    (1, 0.2, -0.5),
+    [1, 0.2, -0.5],
+    onp.array([1, 0.2, -0.5]),
+    np.array([1, 0.2, -0.5]),
+    torch.tensor([1, 0.2, -0.5], dtype=torch.float64),
+    tf.Variable([1, 0.2, -0.5], dtype=tf.float64),
+    tf.constant([1, 0.2, -0.5], dtype=tf.float64),
+]
+
+
+@pytest.mark.parametrize("t", test_arcsin_data)
+def test_arcsin(t):
+    """Test that the arcsin function works for a variety
+    of input"""
+    res = fn.arcsin(t)
+    assert fn.allequal(res, np.arcsin([1, 0.2, -0.5]))
+
+
+test_conj_data = [
+    [1.0, 1.0j, 1 + 1j],
+    onp.array([1.0, 1.0j, 1 + 1j]),
+    np.array([1.0, 1.0j, 1 + 1j]),
+    jnp.array([1.0, 1.0j, 1 + 1j]),
+    torch.tensor([1.0, 1.0j, 1 + 1j], dtype=torch.complex128),
+    tf.Variable([1.0, 1.0j, 1 + 1j], dtype=tf.complex128),
+    tf.constant([1.0, 1.0j, 1 + 1j], dtype=tf.complex128),
+]
+
+
+@pytest.mark.parametrize("t", test_conj_data)
+def test_conj(t):
+    res = fn.conj(t)
+    assert fn.allequal(res, np.conj(t))
+
+
+class TestCast:
+    """Tests for the cast function"""
+
+    @pytest.mark.parametrize("t", test_data)
+    def test_cast_numpy(self, t):
+        """Test that specifying a NumPy dtype results in proper casting
+        behaviour"""
+        res = fn.cast(t, onp.float64)
+        assert fn.get_interface(res) == fn.get_interface(t)
+
+        if hasattr(res, "numpy"):
+            # if tensorflow or pytorch, extract view of underlying data
+            res = res.numpy()
+            t = t.numpy()
+
+        assert onp.issubdtype(onp.asarray(t).dtype, onp.integer)
+        assert res.dtype.type is onp.float64
+
+    @pytest.mark.parametrize("t", test_data)
+    def test_cast_numpy_dtype(self, t):
+        """Test that specifying a NumPy dtype object results in proper casting
+        behaviour"""
+        res = fn.cast(t, onp.dtype("float64"))
+        assert fn.get_interface(res) == fn.get_interface(t)
+
+        if hasattr(res, "numpy"):
+            # if tensorflow or pytorch, extract view of underlying data
+            res = res.numpy()
+            t = t.numpy()
+
+        assert onp.issubdtype(onp.asarray(t).dtype, onp.integer)
+        assert res.dtype.type is onp.float64
+
+    @pytest.mark.parametrize("t", test_data)
+    def test_cast_numpy_string(self, t):
+        """Test that specifying a NumPy dtype via a string results in proper casting
+        behaviour"""
+        res = fn.cast(t, "float64")
+        assert fn.get_interface(res) == fn.get_interface(t)
+
+        if hasattr(res, "numpy"):
+            # if tensorflow or pytorch, extract view of underlying data
+            res = res.numpy()
+            t = t.numpy()
+
+        assert onp.issubdtype(onp.asarray(t).dtype, onp.integer)
+        assert res.dtype.type is onp.float64
+
+    def test_cast_tensorflow_dtype(self):
+        """If the tensor is a TensorFlow tensor, casting using a TensorFlow dtype
+        will also work"""
+        t = tf.Variable([1, 2, 3])
+        res = fn.cast(t, tf.complex128)
+        assert isinstance(res, tf.Tensor)
+        assert res.dtype is tf.complex128
+
+    def test_cast_torch_dtype(self):
+        """If the tensor is a Torch tensor, casting using a Torch dtype
+        will also work"""
+        t = torch.tensor([1, 2, 3], dtype=torch.int64)
+        res = fn.cast(t, torch.float64)
+        assert isinstance(res, torch.Tensor)
+        assert res.dtype is torch.float64
+
+
+cast_like_test_data = [
+    (1, 2, 3),
+    [1, 2, 3],
+    onp.array([1, 2, 3], dtype=onp.int64),
+    np.array([1, 2, 3], dtype=np.int64),
+    torch.tensor([1, 2, 3], dtype=torch.int64),
+    tf.Variable([1, 2, 3], dtype=tf.int64),
+    tf.constant([1, 2, 3], dtype=tf.int64),
+    (1.0, 2.0, 3.0),
+    [1.0, 2.0, 3.0],
+    onp.array([1, 2, 3], dtype=onp.float64),
+    np.array([1, 2, 3], dtype=np.float64),
+    torch.tensor([1, 2, 3], dtype=torch.float64),
+    tf.Variable([1, 2, 3], dtype=tf.float64),
+    tf.constant([1, 2, 3], dtype=tf.float64),
+]
+
+
+@pytest.mark.parametrize("t1,t2", list(itertools.combinations(cast_like_test_data, r=2)))
+def test_cast_like(t1, t2):
+    """Test that casting t1 like t2 results in t1 being cast to the same datatype as t2"""
+    res = fn.cast_like(t1, t2)
+
+    # if tensorflow or pytorch, extract view of underlying data
+    if hasattr(res, "numpy"):
+        res = res.numpy()
+
+    if hasattr(t2, "numpy"):
+        t2 = t2.numpy()
+
+    assert fn.allequal(res, t1)
+    assert onp.asarray(res).dtype.type is onp.asarray(t2).dtype.type
+
+
+class TestConcatenate:
+    """Tests for the concatenate function"""
+
+    def test_concatenate_array(self):
+        """Test that concatenate, called without the axis arguments, concatenates across the 0th dimension"""
+        t1 = [0.6, 0.1, 0.6]
+        t2 = np.array([0.1, 0.2, 0.3])
+        t3 = onp.array([5.0, 8.0, 101.0])
+
+        res = fn.concatenate([t1, t2, t3])
+        assert isinstance(res, np.ndarray)
+        assert np.all(res == np.concatenate([t1, t2, t3]))
+
+    def test_concatenate_jax(self):
+        """Test that concatenate, called without the axis arguments, concatenates across the 0th dimension"""
+        t1 = jnp.array([5.0, 8.0, 101.0])
+        t2 = jnp.array([0.6, 0.1, 0.6])
+        t3 = jnp.array([0.1, 0.2, 0.3])
+
+        res = fn.concatenate([t1, t2, t3])
+        assert jnp.all(res == jnp.concatenate([t1, t2, t3]))
+
+    def test_stack_tensorflow(self):
+        """Test that concatenate, called without the axis arguments, concatenates across the 0th dimension"""
+        t1 = tf.constant([0.6, 0.1, 0.6])
+        t2 = tf.Variable([0.1, 0.2, 0.3])
+        t3 = onp.array([5.0, 8.0, 101.0])
+
+        res = fn.concatenate([t1, t2, t3])
+        assert isinstance(res, tf.Tensor)
+        assert np.all(res.numpy() == np.concatenate([t1.numpy(), t2.numpy(), t3]))
+
+    def test_stack_torch(self):
+        """Test that concatenate, called without the axis arguments, concatenates across the 0th dimension"""
+        t1 = onp.array([5.0, 8.0, 101.0], dtype=np.float64)
+        t2 = torch.tensor([0.6, 0.1, 0.6], dtype=torch.float64)
+        t3 = torch.tensor([0.1, 0.2, 0.3], dtype=torch.float64)
+
+        res = fn.concatenate([t1, t2, t3])
+        assert isinstance(res, torch.Tensor)
+        assert np.all(res.numpy() == np.concatenate([t1, t2.numpy(), t3.numpy()]))
+
+    @pytest.mark.parametrize(
+        "t1", [onp.array([[1], [2]]), torch.tensor([[1], [2]]), tf.constant([[1], [2]])]
+    )
+    def test_stack_axis(self, t1):
+        """Test that passing the axis argument allows for concatenating along
+        a different axis"""
+        t2 = onp.array([[3], [4]])
+        res = fn.concatenate([t1, t2], axis=1)
+
+        # if tensorflow or pytorch, extract view of underlying data
+        if hasattr(res, "numpy"):
+            res = res.numpy()
+
+        assert fn.allclose(res, np.array([[1, 3], [2, 4]]))
+        assert list(res.shape) == [2, 2]
+
+    @pytest.mark.parametrize(
+        "t1", [onp.array([[1], [2]]), torch.tensor([[1], [2]]), tf.constant([[1], [2]])]
+    )
+    def test_concatenate_flattened_arrays(self, t1):
+        """Concatenating arrays with axis=None will result in all arrays being pre-flattened"""
+        t2 = onp.array([5])
+        res = fn.concatenate([t1, t2], axis=None)
+
+        # if tensorflow or pytorch, extract view of underlying data
+        if hasattr(res, "numpy"):
+            res = res.numpy()
+
+        assert fn.allclose(res, np.array([1, 2, 5]))
+        assert list(res.shape) == [3]
+
+
+class TestConvertLike:
+    """tests for the convert like function"""
+
+    @pytest.mark.parametrize("t1,t2", list(itertools.combinations(test_data, r=2)))
+    def test_convert_tensor_like(self, t1, t2):
+        """Test that converting t1 like t2 results in t1 being cast to the same tensor type as t2"""
+        res = fn.convert_like(t1, t2)
+
+        # if tensorflow or pytorch, extract view of underlying data
+        if hasattr(res, "numpy"):
+            res = res.numpy()
+
+        if hasattr(t2, "numpy"):
+            t2 = t2.numpy()
+
+        assert fn.allequal(res, t1)
+        assert isinstance(res, np.ndarray if isinstance(t2, (list, tuple)) else t2.__class__)
+
+    @pytest.mark.parametrize("t_like", [np.array([1]), tf.constant([1]), torch.tensor([1])])
+    def test_convert_scalar(self, t_like):
+        """Test that a python scalar is converted to a scalar tensor"""
+        res = fn.convert_like(5, t_like)
+        assert isinstance(res, t_like.__class__)
+        assert res.ndim == 0
+        assert fn.allequal(res, [5])
+
+
+class TestDot:
+    """Tests for the dot product function"""
+
+    scalar_product_data = [
+        [2, 6],
+        [np.array(2), np.array(6)],
+        [torch.tensor(2), onp.array(6)],
+        [torch.tensor(2), torch.tensor(6)],
+        [tf.Variable(2), onp.array(6)],
+        [tf.constant(2), onp.array(6)],
+        [tf.Variable(2), tf.Variable(6)],
+        [jnp.array(2), jnp.array(6)],
+    ]
+
+    @pytest.mark.parametrize("t1, t2", scalar_product_data)
+    def test_scalar_product(self, t1, t2):
+        """Test that the dot product of two scalars results in a scalar"""
+        res = fn.dot(t1, t2)
+        assert fn.allequal(res, 12)
+
+    vector_product_data = [
+        [[1, 2, 3], [1, 2, 3]],
+        [np.array([1, 2, 3]), np.array([1, 2, 3])],
+        [torch.tensor([1, 2, 3]), onp.array([1, 2, 3])],
+        [torch.tensor([1, 2, 3]), torch.tensor([1, 2, 3])],
+        [tf.Variable([1, 2, 3]), onp.array([1, 2, 3])],
+        [tf.constant([1, 2, 3]), onp.array([1, 2, 3])],
+        [tf.Variable([1, 2, 3]), tf.Variable([1, 2, 3])],
+        [jnp.array([1, 2, 3]), jnp.array([1, 2, 3])],
+    ]
+
+    @pytest.mark.parametrize("t1, t2", vector_product_data)
+    def test_vector_product(self, t1, t2):
+        """Test that the dot product of two vectors results in a scalar"""
+        res = fn.dot(t1, t2)
+        assert fn.allequal(res, 14)
+
+    matrix_vector_product_data = [
+        [[[1, 2], [3, 4]], [6, 7]],
+        [np.array([[1, 2], [3, 4]]), np.array([6, 7])],
+        [torch.tensor([[1, 2], [3, 4]]), onp.array([6, 7])],
+        [torch.tensor([[1, 2], [3, 4]]), torch.tensor([6, 7])],
+        [tf.Variable([[1, 2], [3, 4]]), onp.array([6, 7])],
+        [tf.constant([[1, 2], [3, 4]]), onp.array([6, 7])],
+        [tf.Variable([[1, 2], [3, 4]]), tf.Variable([6, 7])],
+        [jnp.array([[1, 2], [3, 4]]), jnp.array([6, 7])],
+        [onp.array([[1, 2], [3, 4]]), jnp.array([6, 7])],
+        [np.array([[1, 2], [3, 4]]), jnp.array([6, 7])]
+    ]
+
+    @pytest.mark.parametrize("t1, t2", matrix_vector_product_data)
+    def test_matrix_vector_product(self, t1, t2):
+        """Test that the matrix-vector dot product of two vectors results in a vector"""
+        res = fn.dot(t1, t2)
+        assert fn.allequal(res, [20, 46])
+
+    @pytest.mark.parametrize("t1, t2", matrix_vector_product_data)
+    def test_vector_matrix_product(self, t1, t2):
+        """Test that the vector-matrix dot product of two vectors results in a vector"""
+        res = fn.dot(t2, t1)
+        assert fn.allequal(res, [27, 40])
+
+    @pytest.mark.parametrize("t1, t2", matrix_vector_product_data)
+    def test_matrix_matrix_product(self, t1, t2):
+        """Test that the matrix-matrix dot product of two vectors results in a matrix"""
+        res = fn.dot(t1, t1)
+        assert fn.allequal(res, np.array([[7, 10], [15, 22]]))
+
+    multidim_product_data = [
+        [
+            np.array([[[1, 2], [3, 4], [-1, 1]], [[5, 6], [0, -1], [2, 1]]]),
+            np.array([[[1, 1], [3, 3]], [[3, 1], [3, 2]]]),
+        ],
+        [
+            torch.tensor([[[1, 2], [3, 4], [-1, 1]], [[5, 6], [0, -1], [2, 1]]]),
+            onp.array([[[1, 1], [3, 3]], [[3, 1], [3, 2]]]),
+        ],
+        [
+            torch.tensor([[[1, 2], [3, 4], [-1, 1]], [[5, 6], [0, -1], [2, 1]]]),
+            torch.tensor([[[1, 1], [3, 3]], [[3, 1], [3, 2]]]),
+        ],
+        [
+            onp.array([[[1, 2], [3, 4], [-1, 1]], [[5, 6], [0, -1], [2, 1]]]),
+            tf.Variable([[[1, 1], [3, 3]], [[3, 1], [3, 2]]]),
+        ],
+        [
+            tf.constant([[[1, 2], [3, 4], [-1, 1]], [[5, 6], [0, -1], [2, 1]]]),
+            onp.array([[[1, 1], [3, 3]], [[3, 1], [3, 2]]]),
+        ],
+        [
+            tf.Variable([[[1, 2], [3, 4], [-1, 1]], [[5, 6], [0, -1], [2, 1]]]),
+            tf.constant([[[1, 1], [3, 3]], [[3, 1], [3, 2]]]),
+        ],
+        [
+            jnp.array([[[1, 2], [3, 4], [-1, 1]], [[5, 6], [0, -1], [2, 1]]]),
+            jnp.array([[[1, 1], [3, 3]], [[3, 1], [3, 2]]]),
+        ],
+    ]
+
+    @pytest.mark.parametrize("t1, t2", multidim_product_data)
+    def test_multidimensional_product(self, t1, t2):
+        """Test that the multi-dimensional dot product reduces across the last dimension of the first
+        tensor, and the second-to-last dimension of the second tensor."""
+        res = fn.dot(t1, t2)
+        expected = np.array(
+            [
+                [[[7, 7], [9, 5]], [[15, 15], [21, 11]], [[2, 2], [0, 1]]],
+                [[[23, 23], [33, 17]], [[-3, -3], [-3, -2]], [[5, 5], [9, 4]]],
+            ]
+        )
+        assert fn.allequal(res, expected)
+
+
+# the following test data is of the form
+# [original shape, axis to expand, new shape]
+expand_dims_test_data = [
+    [tuple(), 0, (1,)],
+    [(3,), 0, (1, 3)],
+    [(3,), 1, (3, 1)],
+    [(2, 2), 0, (1, 2, 2)],
+    [(2, 2), 1, (2, 1, 2)],
+    [(2, 2), 2, (2, 2, 1)],
+]
+
+
+@pytest.mark.parametrize("shape,axis,new_shape", expand_dims_test_data)
+class TestExpandDims:
+    """Tests for the expand_dims function"""
+
+    def test_expand_dims_sequence(self, shape, axis, new_shape):
+        """Test that expand_dimensions works correctly
+        when given a sequence"""
+        if not shape:
+            pytest.skip("Cannot expand the dimensions of a Python scalar!")
+
+        t1 = np.empty(shape).tolist()
+        t2 = fn.expand_dims(t1, axis=axis)
+        assert t2.shape == new_shape
+
+    def test_expand_dims_array(self, shape, axis, new_shape):
+        """Test that expand_dimensions works correctly
+        when given an array"""
+        t1 = np.empty(shape)
+        t2 = fn.expand_dims(t1, axis=axis)
+        assert t2.shape == new_shape
+        assert isinstance(t2, np.ndarray)
+
+    def test_expand_dims_torch(self, shape, axis, new_shape):
+        """Test that the expand dimensions works correctly
+        when given a torch tensor"""
+        t1 = torch.empty(shape)
+        t2 = fn.expand_dims(t1, axis=axis)
+        assert t2.shape == new_shape
+        assert isinstance(t2, torch.Tensor)
+
+    def test_expand_dims_tf(self, shape, axis, new_shape):
+        """Test that the expand dimensions works correctly
+        when given a TF tensor"""
+        t1 = tf.ones(shape)
+        t2 = fn.expand_dims(t1, axis=axis)
+        assert t2.shape == new_shape
+        assert isinstance(t2, tf.Tensor)
+
+
+interface_test_data = [
+    [(1, 2, 3), "numpy"],
+    [[1, 2, 3], "numpy"],
+    [onp.array([1, 2, 3]), "numpy"],
+    [np.array([1, 2, 3]), "autograd"],
+    [torch.tensor([1, 2, 3]), "torch"],
+    [tf.Variable([1, 2, 3]), "tensorflow"],
+    [tf.constant([1, 2, 3]), "tensorflow"],
+    [jnp.array([1, 2, 3]), "jax"],
+]
+
+
+@pytest.mark.parametrize("t,interface", interface_test_data)
+def test_get_interface(t, interface):
+    """Test that the interface of a tensor-like object
+
+    is correctly returned."""
+    res = fn.get_interface(t)
+    assert res == interface
+
+
+@pytest.mark.parametrize("t", test_data)
+def test_toarray(t):
+    """Test that the toarray method correctly converts the input
+    tensor into a NumPy array."""
+    res = fn.toarray(t)
+    assert fn.allequal(res, t)
+    assert isinstance(res, onp.ndarray)
+
+
+class TestOnesLike:
+    """Tests for the ones_like function"""
+
+    @pytest.mark.parametrize("t", cast_like_test_data)
+    def test_ones_like_inferred_dtype(self, t):
+        """Test that the ones like function creates the correct
+        shape and type tensor."""
+        res = fn.ones_like(t)
+
+        if isinstance(t, (list, tuple)):
+            t = onp.asarray(t)
+
+        assert res.shape == t.shape
+        assert fn.get_interface(res) == fn.get_interface(t)
+        assert fn.allclose(res, np.ones(t.shape))
+
+        # if tensorflow or pytorch, extract view of underlying data
+        if hasattr(res, "numpy"):
+            res = res.numpy()
+            t = t.numpy()
+
+        assert onp.asarray(res).dtype.type is onp.asarray(t).dtype.type
+
+    @pytest.mark.parametrize("t", cast_like_test_data)
+    def test_ones_like_explicit_dtype(self, t):
+        """Test that the ones like function creates the correct
+        shape and type tensor."""
+        res = fn.ones_like(t, dtype=np.float16)
+
+        if isinstance(t, (list, tuple)):
+            t = onp.asarray(t)
+
+        assert res.shape == t.shape
+        assert fn.get_interface(res) == fn.get_interface(t)
+        assert fn.allclose(res, np.ones(t.shape))
+
+        # if tensorflow or pytorch, extract view of underlying data
+        if hasattr(res, "numpy"):
+            res = res.numpy()
+            t = t.numpy()
+
+        assert onp.asarray(res).dtype.type is np.float16
+
+
+class TestRequiresGrad:
+    """Tests for the requires_grad function"""
+
+    @pytest.mark.parametrize("t", [(1, 2, 3), [1, 2, 3], onp.array([1, 2, 3])])
+    def test_numpy(self, t):
+        """Vanilla NumPy arrays, sequences, and lists will always return False"""
+        assert not fn.requires_grad(t)
+
+    @pytest.mark.parametrize("t", [jnp.array([1, 2, 3])])
+    def test_jax(self, t):
+        """jax.DeviceArrays will always return True"""
+        assert fn.requires_grad(t)
+
+    def test_autograd(self):
+        """Autograd arrays will simply return their requires_grad attribute"""
+        t = np.array([1.0, 2.0], requires_grad=True)
+        assert fn.requires_grad(t)
+
+        t = np.array([1.0, 2.0], requires_grad=False)
+        assert not fn.requires_grad(t)
+
+    def test_torch(self):
+        """Torch tensors will simply return their requires_grad attribute"""
+        t = torch.tensor([1.0, 2.0], requires_grad=True)
+        assert fn.requires_grad(t)
+
+        t = torch.tensor([1.0, 2.0], requires_grad=False)
+        assert not fn.requires_grad(t)
+
+    def test_tf(self):
+        """TensorFlow tensors will True *if* they are being watched by a gradient tape"""
+        t1 = tf.Variable([1.0, 2.0])
+        t2 = tf.constant([1.0, 2.0])
+        assert not fn.requires_grad(t1)
+        assert not fn.requires_grad(t2)
+
+        with tf.GradientTape():
+            # variables are automatically watched within a context,
+            # but constants are not
+            assert fn.requires_grad(t1)
+            assert not fn.requires_grad(t2)
+
+        with tf.GradientTape() as tape:
+            # watching makes all tensors trainable
+            tape.watch([t1, t2])
+            assert fn.requires_grad(t1)
+            assert fn.requires_grad(t2)
+
+    def test_unknown_interface(self):
+        """Test that an error is raised if the interface is unknown"""
+        with pytest.raises(ValueError, match="unknown object"):
+            fn.requires_grad(type("hello", tuple(), {})())
+
+
+shape_test_data = [
+    tuple(),
+    (3,),
+    (2, 2),
+    (3, 2, 2),
+    (2, 1, 1, 2),
+]
+
+
+@pytest.mark.parametrize(
+    "interface,create_array",
+    [
+        ("sequence", lambda shape: np.empty(shape).tolist()),
+        ("autograd", np.empty),
+        ("torch", torch.empty),
+        ("jax", jnp.ones),
+        ("tf", tf.ones),
+    ],
+)
+@pytest.mark.parametrize("shape", shape_test_data)
+def test_shape(shape, interface, create_array):
+    """Test that the shape of tensors is correctly returned"""
+    if interface == "sequence" and not shape:
+        pytest.skip("Cannot expand the dimensions of a Python scalar!")
+
+    t = create_array(shape)
+    assert fn.shape(t) == shape
+
+
+@pytest.mark.parametrize("t", test_data)
+def test_sqrt(t):
+    """Test that the square root function works for a variety
+    of input"""
+    res = fn.sqrt(t)
+    assert fn.allclose(res, [1, np.sqrt(2), np.sqrt(3)])
+
+
+class TestStack:
+    """Tests for the stack function"""
+
+    def test_stack_array(self):
+        """Test that stack, called without the axis arguments, stacks vertically"""
+        t1 = [0.6, 0.1, 0.6]
+        t2 = np.array([0.1, 0.2, 0.3])
+        t3 = onp.array([5.0, 8.0, 101.0])
+
+        res = fn.stack([t1, t2, t3])
+        assert isinstance(res, np.ndarray)
+        assert np.all(res == np.stack([t1, t2, t3]))
+
+    def test_stack_array_jax(self):
+        """Test that stack, called without the axis arguments, stacks vertically"""
+        t1 = onp.array([0.6, 0.1, 0.6])
+        t2 = jnp.array([0.1, 0.2, 0.3])
+        t3 = jnp.array([5.0, 8.0, 101.0])
+
+        res = fn.stack([t1, t2, t3])
+        assert np.all(res == np.stack([t1, t2, t3]))
+
+    def test_stack_tensorflow(self):
+        """Test that stack, called without the axis arguments, stacks vertically"""
+        t1 = tf.constant([0.6, 0.1, 0.6])
+        t2 = tf.Variable([0.1, 0.2, 0.3])
+        t3 = onp.array([5.0, 8.0, 101.0])
+
+        res = fn.stack([t1, t2, t3])
+        assert isinstance(res, tf.Tensor)
+        assert np.all(res.numpy() == np.stack([t1.numpy(), t2.numpy(), t3]))
+
+    def test_stack_torch(self):
+        """Test that stack, called without the axis arguments, stacks vertically"""
+        t1 = onp.array([5.0, 8.0, 101.0], dtype=np.float64)
+        t2 = torch.tensor([0.6, 0.1, 0.6], dtype=torch.float64)
+        t3 = torch.tensor([0.1, 0.2, 0.3], dtype=torch.float64)
+
+        res = fn.stack([t1, t2, t3])
+        assert isinstance(res, torch.Tensor)
+        assert np.all(res.numpy() == np.stack([t1, t2.numpy(), t3.numpy()]))
+
+    @pytest.mark.parametrize("t1", [onp.array([1, 2]), torch.tensor([1, 2]), tf.constant([1, 2])])
+    def test_stack_axis(self, t1):
+        """Test that passing the axis argument allows for stacking along
+        a different axis"""
+        t2 = onp.array([3, 4])
+        res = fn.stack([t1, t2], axis=1)
+
+        # if tensorflow or pytorch, extract view of underlying data
+        if hasattr(res, "numpy"):
+            res = res.numpy()
+
+        assert fn.allclose(res, np.array([[1, 3], [2, 4]]))
+        assert list(res.shape) == [2, 2]
+
+
+class TestSum:
+    """Tests for the summation function"""
+
+    def test_array(self):
+        """Test that sum, called without the axis arguments, returns a scalar"""
+        t = np.array([[0.1, 0.2, 0.3], [0.4, 0.5, 0.6]])
+        res = fn.sum(t)
+        assert isinstance(res, np.ndarray)
+        assert fn.allclose(res, 2.1)
+
+    def test_tensorflow(self):
+        """Test that sum, called without the axis arguments, returns a scalar"""
+        t = tf.Variable([[0.1, 0.2, 0.3], [0.4, 0.5, 0.6]])
+        res = fn.sum(t)
+        assert isinstance(res, tf.Tensor)
+        assert fn.allclose(res, 2.1)
+
+    def test_torch(self):
+        """Test that sum, called without the axis arguments, returns a scalar"""
+        t = torch.tensor([[0.1, 0.2, 0.3], [0.4, 0.5, 0.6]])
+        res = fn.sum(t)
+        assert isinstance(res, torch.Tensor)
+        assert fn.allclose(res, 2.1)
+
+    def test_jax(self):
+        """Test that sum, called without the axis arguments, returns a scalar"""
+        t = jnp.array([[0.1, 0.2, 0.3], [0.4, 0.5, 0.6]])
+        res = fn.sum(t)
+        assert fn.allclose(res, 2.1)
+
+    @pytest.mark.parametrize(
+        "t1",
+        [
+            np.array([[[1, 2], [3, 4], [-1, 1]], [[5, 6], [0, -1], [2, 1]]]),
+            torch.tensor([[[1, 2], [3, 4], [-1, 1]], [[5, 6], [0, -1], [2, 1]]]),
+            tf.constant([[[1, 2], [3, 4], [-1, 1]], [[5, 6], [0, -1], [2, 1]]]),
+            jnp.array([[[1, 2], [3, 4], [-1, 1]], [[5, 6], [0, -1], [2, 1]]]),
+        ],
+    )
+    def test_sum_axis(self, t1):
+        """Test that passing the axis argument allows for summing along
+        a specific axis"""
+        res = fn.sum(t1, axis=(0, 2))
+
+        # if tensorflow or pytorch, extract view of underlying data
+        if hasattr(res, "numpy"):
+            res = res.numpy()
+
+        assert fn.allclose(res, np.array([14, 6, 3]))
+        assert res.shape == (3,)
+
+    @pytest.mark.parametrize(
+        "t1",
+        [
+            np.array([[[1, 2], [3, 4], [-1, 1]], [[5, 6], [0, -1], [2, 1]]]),
+            torch.tensor([[[1, 2], [3, 4], [-1, 1]], [[5, 6], [0, -1], [2, 1]]]),
+            tf.constant([[[1, 2], [3, 4], [-1, 1]], [[5, 6], [0, -1], [2, 1]]]),
+            jnp.array([[[1, 2], [3, 4], [-1, 1]], [[5, 6], [0, -1], [2, 1]]]),
+        ],
+    )
+    def test_sum_axis_keepdims(self, t1):
+        """Test that passing the axis argument allows for summing along
+        a specific axis, while keepdims avoids the summed dimensions from being removed"""
+        res = fn.sum(t1, axis=(0, 2), keepdims=True)
+
+        # if tensorflow or pytorch, extract view of underlying data
+        if hasattr(res, "numpy"):
+            res = res.numpy()
+
+        assert fn.allclose(res, np.array([[[14], [6], [3]]]))
+        assert res.shape == (1, 3, 1)
+
+
+@pytest.mark.parametrize("t", test_data)
+def test_T(t):
+    """Test the simple transpose (T) function"""
+    res = fn.T(t)
+
+    if isinstance(t, (list, tuple)):
+        t = onp.asarray(t)
+
+    assert fn.get_interface(res) == fn.get_interface(t)
+
+    # if tensorflow or pytorch, extract view of underlying data
+    if hasattr(res, "numpy"):
+        res = res.numpy()
+        t = t.numpy()
+
+    assert np.all(res.T == t.T)
+
+
+class TestTake:
+    """Tests for the qml.take function"""
+
+    take_data = [
+        np.array([[[1, 2], [3, 4], [-1, 1]], [[5, 6], [0, -1], [2, 1]]]),
+        torch.tensor([[[1, 2], [3, 4], [-1, 1]], [[5, 6], [0, -1], [2, 1]]]),
+        onp.array([[[1, 2], [3, 4], [-1, 1]], [[5, 6], [0, -1], [2, 1]]]),
+        tf.constant([[[1, 2], [3, 4], [-1, 1]], [[5, 6], [0, -1], [2, 1]]]),
+        tf.Variable([[[1, 2], [3, 4], [-1, 1]], [[5, 6], [0, -1], [2, 1]]]),
+        jnp.asarray([[[1, 2], [3, 4], [-1, 1]], [[5, 6], [0, -1], [2, 1]]]),
+    ]
+
+    @pytest.mark.parametrize("t", take_data)
+    def test_flattened_indexing(self, t):
+        """Test that indexing without the axis argument
+        will flatten the tensor first"""
+        indices = 5
+        res = fn.take(t, indices)
+        assert fn.allclose(res, 1)
+
+    @pytest.mark.parametrize("t", take_data)
+    def test_array_indexing(self, t):
+        """Test that indexing with a sequence properly extracts
+        the elements from the flattened tensor"""
+        indices = [0, 2, 3, 6, -2]
+        res = fn.take(t, indices)
+        assert fn.allclose(res, [1, 3, 4, 5, 2])
+
+    @pytest.mark.parametrize("t", take_data)
+    def test_multidimensional_indexing(self, t):
+        """Test that indexing with a multi-dimensional sequence properly extracts
+        the elements from the flattened tensor"""
+        indices = [[0, 1], [3, 2]]
+        res = fn.take(t, indices)
+        assert fn.allclose(res, [[1, 2], [4, 3]])
+
+    @pytest.mark.parametrize("t", take_data)
+    def test_array_indexing_along_axis(self, t):
+        """Test that indexing with a sequence properly extracts
+        the elements from the specified tensor axis"""
+        indices = [0, 1, -2]
+        res = fn.take(t, indices, axis=2)
+        expected = np.array(
+            [[[1, 2, 1], [3, 4, 3], [-1, 1, -1]], [[5, 6, 5], [0, -1, 0], [2, 1, 2]]]
+        )
+        assert fn.allclose(res, expected)
+
+    @pytest.mark.parametrize("t", take_data)
+    def test_multidimensional_indexing_along_axis(self, t):
+        """Test that indexing with a sequence properly extracts
+        the elements from the specified tensor axis"""
+        indices = np.array([[0, 0], [1, 0]])
+        res = fn.take(t, indices, axis=1)
+        expected = np.array(
+            [[[[1, 2], [1, 2]], [[3, 4], [1, 2]]], [[[5, 6], [5, 6]], [[0, -1], [5, 6]]]]
+        )
+        assert fn.allclose(res, expected)
+
+
+where_data = [
+    np.array([[[1, 2], [3, 4], [-1, 1]], [[5, 6], [0, -1], [2, 1]]]),
+    torch.tensor([[[1, 2], [3, 4], [-1, 1]], [[5, 6], [0, -1], [2, 1]]]),
+    onp.array([[[1, 2], [3, 4], [-1, 1]], [[5, 6], [0, -1], [2, 1]]]),
+    tf.constant([[[1, 2], [3, 4], [-1, 1]], [[5, 6], [0, -1], [2, 1]]]),
+    tf.Variable([[[1, 2], [3, 4], [-1, 1]], [[5, 6], [0, -1], [2, 1]]]),
+    jnp.array([[[1, 2], [3, 4], [-1, 1]], [[5, 6], [0, -1], [2, 1]]]),
+]
+
+
+@pytest.mark.parametrize("t", where_data)
+def test_where(t):
+    """Test that the where function works as expected"""
+    res = fn.where(t < 0, 100 * fn.ones_like(t), t)
+    expected = np.array([[[1, 2], [3, 4], [100, 1]], [[5, 6], [0, 100], [2, 1]]])
+    assert fn.allclose(res, expected)
+
+
+squeeze_data = [
+    np.ones((1, 2, 3, 1, 5, 1)),
+    torch.ones((1, 2, 3, 1, 5, 1)),
+    tf.ones((1, 2, 3, 1, 5, 1)),
+    jnp.ones((1, 2, 3, 1, 5, 1)),
+    onp.ones((1, 2, 3, 1, 5, 1)),
+]
+
+
+@pytest.mark.parametrize("t", squeeze_data)
+def test_squeeze(t):
+    """Test that the squeeze function works as expected"""
+    res = fn.squeeze(t)
+    assert res.shape == (2, 3, 5)
+
+
+class TestScatterElementAdd:
+    """Tests for the scatter_element_add function"""
+
+    def test_array(self):
+        """Test that a NumPy array is differentiable when using scatter addition"""
+        x = np.array([[1.0, 1.0, 1.0], [1.0, 1.0, 1.0]], requires_grad=True)
+        y = np.array(0.56, requires_grad=True)
+
+        def cost(weights):
+            return fn.scatter_element_add(weights[0], [1, 2], weights[1] ** 2)
+
+        res = cost([x, y])
+        assert isinstance(res, np.ndarray)
+        assert fn.allclose(res, onp.array([[1.0, 1.0, 1.0], [1.0, 1.0, 1.3136]]))
+
+        grad = qml.grad(lambda weights: cost(weights)[1, 2])([x, y])
+        assert fn.allclose(grad[0], onp.array([[0, 0, 0], [0, 0, 1.0]]))
+        assert fn.allclose(grad[1], 2 * y)
+
+    def test_tensorflow(self):
+        """Test that a TF tensor is differentiable when using scatter addition"""
+        x = tf.Variable([[1.0, 1.0, 1.0], [1.0, 1.0, 1.0]])
+        y = tf.Variable(0.56)
+
+        with tf.GradientTape() as tape:
+            res = fn.scatter_element_add(x, [1, 2], y ** 2)
+            loss = res[1, 2]
+
+        assert isinstance(res, tf.Tensor)
+        assert fn.allclose(res, onp.array([[1.0, 1.0, 1.0], [1.0, 1.0, 1.3136]]))
+
+        grad = tape.gradient(loss, [x, y])
+        assert fn.allclose(grad[0], onp.array([[0, 0, 0], [0, 0, 1.0]]))
+        assert fn.allclose(grad[1], 2 * y)
+
+    def test_torch(self):
+        """Test that a torch tensor is differentiable when using scatter addition"""
+        x = torch.tensor([[1.0, 1.0, 1.0], [1.0, 1.0, 1.0]], requires_grad=True)
+        y = torch.tensor(0.56, requires_grad=True)
+
+        res = fn.scatter_element_add(x, [1, 2], y ** 2)
+        loss = res[1, 2]
+
+        assert isinstance(res, torch.Tensor)
+        assert fn.allclose(res.detach(), onp.array([[1.0, 1.0, 1.0], [1.0, 1.0, 1.3136]]))
+
+        loss.backward()
+        assert fn.allclose(x.grad, onp.array([[0, 0, 0], [0, 0, 1.0]]))
+        assert fn.allclose(y.grad, 2 * y)
+
+    def test_jax(self):
+        """Test that a JAX array is differentiable when using scatter addition"""
+        x = jnp.array([[1.0, 1.0, 1.0], [1.0, 1.0, 1.0]])
+        y = jnp.array(0.56)
+
+        def cost(weights):
+            return fn.scatter_element_add(weights[0], [1, 2], weights[1] ** 2)
+
+        res = cost([x, y])
+        assert isinstance(res, jax.interpreters.xla.DeviceArray)
+        assert fn.allclose(res, onp.array([[1.0, 1.0, 1.0], [1.0, 1.0, 1.3136]]))
+
+        grad = jax.grad(lambda weights: cost(weights)[1, 2])([x, y])
+        assert fn.allclose(grad[0], onp.array([[0, 0, 0], [0, 0, 1.0]]))
+        assert fn.allclose(grad[1], 2 * y)
+
+
+class TestDiag:
+    """Tests for the diag function"""
+
+    @pytest.mark.parametrize(
+        "a, interface",
+        [
+            [np.array(0.5), "autograd"],
+            [tf.Variable(0.5), "tensorflow"],
+            [torch.tensor(0.5), "torch"],
+        ],
+    )
+    def test_sequence(self, a, interface):
+        """Test that a sequence is automatically converted into
+        a diagonal tensor"""
+        t = [0.1, 0.2, a]
+        res = fn.diag(t)
+        assert fn.get_interface(res) == interface
+        assert fn.allclose(res, onp.diag([0.1, 0.2, 0.5]))
+
+    def test_array(self):
+        """Test that a NumPy array is automatically converted into
+        a diagonal tensor"""
+        t = np.array([0.1, 0.2, 0.3])
+        res = fn.diag(t)
+        assert isinstance(res, np.ndarray)
+        assert fn.allclose(res, onp.diag([0.1, 0.2, 0.3]))
+
+        res = fn.diag(t, k=1)
+        assert fn.allclose(res, onp.diag([0.1, 0.2, 0.3], k=1))
+
+    def test_tensorflow(self):
+        """Test that a tensorflow tensor is automatically converted into
+        a diagonal tensor"""
+        t = tf.Variable([0.1, 0.2, 0.3])
+        res = fn.diag(t)
+        assert isinstance(res, tf.Tensor)
+        assert fn.allclose(res, onp.diag([0.1, 0.2, 0.3]))
+
+        res = fn.diag(t, k=1)
+        assert fn.allclose(res, onp.diag([0.1, 0.2, 0.3], k=1))
+
+    def test_torch(self):
+        """Test that a torch tensor is automatically converted into
+        a diagonal tensor"""
+        t = torch.tensor([0.1, 0.2, 0.3])
+        res = fn.diag(t)
+        assert isinstance(res, torch.Tensor)
+        assert fn.allclose(res, onp.diag([0.1, 0.2, 0.3]))
+
+        res = fn.diag(t, k=1)
+        assert fn.allclose(res, onp.diag([0.1, 0.2, 0.3], k=1))
+
+    def test_jax(self):
+        """Test that a jax array is automatically converted into
+        a diagonal tensor"""
+        t = jnp.array([0.1, 0.2, 0.3])
+        res = fn.diag(t)
+        assert fn.allclose(res, onp.diag([0.1, 0.2, 0.3]))
+
+        res = fn.diag(t, k=1)
+        assert fn.allclose(res, onp.diag([0.1, 0.2, 0.3], k=1))
+
+
+class TestCovMatrix:
+    """Tests for the cov matrix function"""
+
+    obs_list = [qml.PauliZ(0) @ qml.PauliZ(1), qml.PauliY(2)]
+
+    @staticmethod
+    def ansatz(weights, wires):
+        """Circuit ansatz for testing"""
+        qml.RY(weights[0], wires=wires[0])
+        qml.RX(weights[1], wires=wires[1])
+        qml.RX(weights[2], wires=wires[2])
+        qml.CNOT(wires=[wires[0], wires[1]])
+        qml.CNOT(wires=[wires[1], wires[2]])
+
+    @staticmethod
+    def expected_cov(weights):
+        """Analytic covariance matrix for ansatz and obs_list"""
+        a, b, c = weights
+        return np.array(
+            [
+                [np.sin(b) ** 2, -np.cos(a) * np.sin(b) ** 2 * np.sin(c)],
+                [
+                    -np.cos(a) * np.sin(b) ** 2 * np.sin(c),
+                    1 - np.cos(a) ** 2 * np.cos(b) ** 2 * np.sin(c) ** 2,
+                ],
+            ]
+        )
+
+    @staticmethod
+    def expected_grad(weights):
+        """Analytic covariance matrix gradient for ansatz and obs_list"""
+        a, b, c = weights
+        return np.array(
+            [
+                np.sin(a) * np.sin(b) ** 2 * np.sin(c),
+                -2 * np.cos(a) * np.cos(b) * np.sin(b) * np.sin(c),
+                -np.cos(a) * np.cos(c) * np.sin(b) ** 2,
+            ]
+        )
+
+    def test_weird_wires(self, tol):
+        """Test that the covariance matrix computes the correct
+        result when weird wires are used"""
+        dev = qml.device("default.qubit", wires=["a", -1, "q"])
+        obs_list = [qml.PauliZ("a") @ qml.PauliZ(-1), qml.PauliY("q")]
+
+        @qml.qnode(dev, interface="autograd")
+        def circuit(weights):
+            """Returns the shared probability distribution of ansatz
+            in the joint basis for obs_list"""
+            self.ansatz(weights, wires=dev.wires)
+
+            for o in obs_list:
+                o.diagonalizing_gates()
+
+            return qml.probs(wires=dev.wires)
+
+        def cov(weights):
+            probs = circuit(weights)
+            return fn.cov_matrix(probs, obs_list, wires=dev.wires)
+
+        weights = np.array([0.1, 0.2, 0.3])
+        res = cov(weights)
+        expected = self.expected_cov(weights)
+        assert np.allclose(res, expected, atol=tol, rtol=0)
+
+        grad_fn = qml.grad(lambda weights: cov(weights)[0, 1])
+        res = grad_fn(weights)
+        expected = self.expected_grad(weights)
+        assert np.allclose(res, expected, atol=tol, rtol=0)
+
+    def test_autograd(self, tol):
+        """Test that the covariance matrix computes the correct
+        result, and is differentiable, using the Autograd interface"""
+        dev = qml.device("default.qubit", wires=3)
+
+        @qml.qnode(dev, interface="autograd")
+        def circuit(weights):
+            """Returns the shared probability distribution of ansatz
+            in the joint basis for obs_list"""
+            self.ansatz(weights, wires=dev.wires)
+
+            for o in self.obs_list:
+                o.diagonalizing_gates()
+
+            return qml.probs(wires=[0, 1, 2])
+
+        def cov(weights):
+            probs = circuit(weights)
+            return fn.cov_matrix(probs, self.obs_list)
+
+        weights = np.array([0.1, 0.2, 0.3])
+        res = cov(weights)
+        expected = self.expected_cov(weights)
+        assert np.allclose(res, expected, atol=tol, rtol=0)
+
+        grad_fn = qml.grad(lambda weights: cov(weights)[0, 1])
+        res = grad_fn(weights)
+        expected = self.expected_grad(weights)
+        assert np.allclose(res, expected, atol=tol, rtol=0)
+
+    def test_torch(self, tol):
+        """Test that the covariance matrix computes the correct
+        result, and is differentiable, using the Torch interface"""
+        dev = qml.device("default.qubit", wires=3)
+
+        @qml.qnode(dev, interface="torch")
+        def circuit(weights):
+            """Returns the shared probability distribution of ansatz
+            in the joint basis for obs_list"""
+            self.ansatz(weights, wires=dev.wires)
+
+            for o in self.obs_list:
+                o.diagonalizing_gates()
+
+            return qml.probs(wires=[0, 1, 2])
+
+        weights = np.array([0.1, 0.2, 0.3])
+        weights_t = torch.tensor(weights, requires_grad=True)
+        probs = circuit(weights_t)
+        res = fn.cov_matrix(probs, self.obs_list)
+        expected = self.expected_cov(weights)
+        assert np.allclose(res.detach().numpy(), expected, atol=tol, rtol=0)
+
+        loss = res[0, 1]
+        loss.backward()
+        res = weights_t.grad
+        expected = self.expected_grad(weights)
+        assert np.allclose(res.detach().numpy(), expected, atol=tol, rtol=0)
+
+    def test_tf(self, tol):
+        """Test that the covariance matrix computes the correct
+        result, and is differentiable, using the TF interface"""
+        dev = qml.device("default.qubit", wires=3)
+
+        @qml.qnode(dev, interface="tf")
+        def circuit(weights):
+            """Returns the shared probability distribution of ansatz
+            in the joint basis for obs_list"""
+            self.ansatz(weights, wires=dev.wires)
+
+            for o in self.obs_list:
+                o.diagonalizing_gates()
+
+            return qml.probs(wires=[0, 1, 2])
+
+        weights = np.array([0.1, 0.2, 0.3])
+        weights_t = tf.Variable(weights)
+
+        with tf.GradientTape() as tape:
+            probs = circuit(weights_t)
+            cov = fn.cov_matrix(probs, self.obs_list)
+            loss = cov[0, 1]
+
+        expected = self.expected_cov(weights)
+        assert np.allclose(cov, expected, atol=tol, rtol=0)
+
+        grad = tape.gradient(loss, weights_t)
+        expected = self.expected_grad(weights)
+        assert np.allclose(grad, expected, atol=tol, rtol=0)
+
+    def test_jax(self, tol):
+        """Test that the covariance matrix computes the correct
+        result, and is differentiable, using the JAX interface"""
+        dev = qml.device("default.qubit.jax", wires=3)
+
+        @qml.qnode(dev, interface="jax", diff_method="backprop")
+        def circuit(weights):
+            """Returns the shared probability distribution of ansatz
+            in the joint basis for obs_list"""
+            self.ansatz(weights, wires=dev.wires)
+
+            for o in self.obs_list:
+                o.diagonalizing_gates()
+
+            return qml.probs(wires=[0, 1, 2])
+
+        def cov(weights):
+            probs = circuit(weights)
+            return fn.cov_matrix(probs, self.obs_list)
+
+        weights = jnp.array([0.1, 0.2, 0.3])
+        res = cov(weights)
+        expected = self.expected_cov(weights)
+        assert jnp.allclose(res, expected, atol=tol, rtol=0)
+
+        grad_fn = jax.grad(lambda weights: cov(weights)[0, 1])
+        res = grad_fn(weights)
+        expected = self.expected_grad(weights)
+        assert jnp.allclose(res, expected, atol=tol, rtol=0)
+
+
+block_diag_data = [
+    [onp.array([[1, 2], [3, 4]]), torch.tensor([[1, 2], [-1, -6]]), torch.tensor([[5]])],
+    [onp.array([[1, 2], [3, 4]]), tf.Variable([[1, 2], [-1, -6]]), tf.constant([[5]])],
+    [np.array([[1, 2], [3, 4]]), np.array([[1, 2], [-1, -6]]), np.array([[5]])],
+    [jnp.array([[1, 2], [3, 4]]), jnp.array([[1, 2], [-1, -6]]), jnp.array([[5]])],
+]
+
+
+@pytest.mark.parametrize("tensors", block_diag_data)
+def test_block_diag(tensors):
+    """Tests for the block diagonal function"""
+    res = fn.block_diag(tensors)
+    expected = np.array(
+        [[1, 2, 0, 0, 0], [3, 4, 0, 0, 0], [0, 0, 1, 2, 0], [0, 0, -1, -6, 0], [0, 0, 0, 0, 5]]
+    )
+    assert fn.allclose(res, expected)
+
+
+gather_data = [
+    torch.tensor([[1, 2, 3], [-1, -6, -3]]),
+    tf.Variable([[1, 2, 3], [-1, -6, -3]]),
+    jnp.array([[1, 2, 3], [-1, -6, -3]]),
+    np.array([[1, 2, 3], [-1, -6, -3]]),
+]
+
+
+@pytest.mark.parametrize("tensor", gather_data)
+def test_gather(tensor):
+    """Tests for the gather function"""
+    indices = [1, 0]
+    res = fn.gather(tensor, indices)
+    expected = np.array([[-1, -6, -3], [1, 2, 3]])
+    assert fn.allclose(res, expected)