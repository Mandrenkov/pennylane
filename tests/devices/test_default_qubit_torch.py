--- conflicted
+++ resolved
@@ -1425,9 +1425,6 @@
         assert torch.allclose(a.grad, -0.5 * torch.sin(a) * (torch.cos(b) + 1), atol=tol, rtol=0)
         assert torch.allclose(b.grad, 0.5 * torch.sin(b) * (1 - torch.cos(a)))
 
-<<<<<<< HEAD
-    @pytest.mark.parametrize("operation", [qml.U3, qml.U3.compute_decomposition])
-=======
     @pytest.mark.parametrize("x, shift", [(0.0, 0.0), (0.5, -0.5)])
     def test_hessian_at_zero(self, torch_device, x, shift):
         """Tests that the Hessian at vanishing state vector amplitudes
@@ -1448,8 +1445,7 @@
         assert qml.math.isclose(grad, torch.tensor(0.0))
         assert qml.math.isclose(hess, torch.tensor(-1.0))
 
-    @pytest.mark.parametrize("operation", [qml.U3, qml.U3.decomposition])
->>>>>>> df5848ed
+    @pytest.mark.parametrize("operation", [qml.U3, qml.U3.compute_decomposition])
     @pytest.mark.parametrize("diff_method", ["backprop", "parameter-shift", "finite-diff"])
     def test_torch_interface_gradient(self, torch_device, operation, diff_method, tol):
         """Tests that the gradient of an arbitrary U3 gate is correct
