--- conflicted
+++ resolved
@@ -74,13 +74,11 @@
 
 * AngleEmbedding now supports `batch_params` decorator. [(#1812)](https://github.com/PennyLaneAI/pennylane/pull/1812)
 
-<<<<<<< HEAD
 * Several AmplitudeEmbedding can now be instantiated if they affect different qubits.
   [(#1890)](https://github.com/PennyLaneAI/pennylane/issues/1890)
-=======
+
 * CircuitDrawer now supports a `max_length` argument to help prevent text overflows when printing circuits to the CLI. [#1841](https://github.com/PennyLaneAI/pennylane/pull/1841)
 
->>>>>>> 7e69c099
 <h3>Breaking changes</h3>
 
 - The `mutable` keyword argument has been removed from the QNode.
