:orphan:

# Release 0.21.0-dev (development release)

<h3>New features since last release</h3>

* For subclasses of `Operator` where it is known before instantiation, the `num_params` is reverted back to being a 
  static property. This allows to programmatically know the number of parameters before an operator is 
  instantiated without changing the user interface.
  [(#2099)](https://github.com/PennyLaneAI/pennylane/issues/2099)

* Development of circuit cutting compiler has begun:
  A `WireCut` operator has been added for manual wire cut placement
  when constructing a QNode.
  [(#2093)](https://github.com/PennyLaneAI/pennylane/pull/2093)

* The `RotosolveOptimizer` has been generalized to arbitrary frequency spectra
  in the cost function. Also note the changes in behaviour listed under *Breaking
  changes*.
  [(#2081)](https://github.com/PennyLaneAI/pennylane/pull/2081)

  Previously, the `RotsolveOptimizer` was available for cost functions with
  frequency spectra that only contained integers, and the maximal frequency
  (instead of the number of frequencies) determined the cost of the optimization.
  Now arbitrary frequencies are supported.

  Consider the QNode
  ```python
  dev = qml.device("default.qubit", wires=2)

  @qml.qnode(dev)
  def qnode(x, Y):
      qml.RX(2.5 * x, wires=0)
      qml.CNOT(wires=[0, 1])
      qml.RZ(0.3 * Y[0], wires=0)
      qml.CRY(1.1 * Y[1], wires=[1, 0])
      return qml.expval(qml.PauliX(0) @ qml.PauliZ(1))

  x = np.array(0.8, requires_grad=True)
  Y = np.array([-0.2, 1.5], requires_grad=True)
  ```

  Its frequency spectra can be easily obtained via `qml.fourier.qnode_spectrum`:
  ```pycon
  >>> spectra = qml.fourier.qnode_spectrum(qnode)(x, Y)
  >>> spectra
  {'x': {(): [-2.5, 0.0, 2.5]},
   'Y': {(0,): [-0.3, 0.0, 0.3], (1,): [-1.1, -0.55, 0.0, 0.55, 1.1]}}
  ```

  We may then initialize the `RotosolveOptimizer` and minimize the QNode cost function
  by providing this information about the frequency spectra. We also compare the cost at
  each step to the initial cost.
  ```pycon
  >>> cost_init = qnode(x, Y)
  >>> opt = qml.RotosolveOptimizer()
  >>> for _ in range(2):
  ...     x, Y = opt.step(qnode, x, Y, spectra=spectra)
  ...     print(f"New cost: {np.round(qnode(x, Y), 3)}; Initial cost: {np.round(cost_init, 3)}")
  New cost: 0.0; Initial cost: 0.706
  New cost: -1.0; Initial cost: 0.706
  ```

  The optimization with `RotosolveOptimizer` is performed in substeps. The minimal cost
  of these substeps can be retrieved by setting `full_output=True`.
  ```pycon
  >>> x = np.array(0.8, requires_grad=True)
  >>> Y = np.array([-0.2, 1.5], requires_grad=True)
  >>> opt = qml.RotosolveOptimizer()
  >>> for _ in range(2):
  ...     (x, Y), history = opt.step(qnode, x, Y, spectra=spectra, full_output=True)
  ...     print(f"New cost: {np.round(qnode(x, Y), 3)} reached via substeps {np.round(history, 3)}")
  New cost: 0.0 reached via substeps [-0.  0.  0.]
  New cost: -1.0 reached via substeps [-0.276 -0.276 -1.   ]
  ```
  However, note that these intermediate minimal values are evaluations of the
  *reconstructions* that Rotosolve creates and uses internally for the optimization,
  and not of the original objective function. For noisy cost functions, these intermediate
  evaluations may differ significantly from evaluations of the original cost function.

* A tensor network templates module has been added. Quantum circuits with the shape
  of a matrix product state tensor network can now be easily implemented.
  Motivation and theory can be found in [arXiv:1803.11537](https://arxiv.org/abs/1803.11537).
  [(#1871)](https://github.com/PennyLaneAI/pennylane/pull/1871)

  An example circuit that uses the `MPS` template is:
  ```python
  import pennylane as qml
  import numpy as np

  def block(weights, wires):
      qml.CNOT(wires=[wires[0],wires[1]])
      qml.RY(weights[0], wires=wires[0])
      qml.RY(weights[1], wires=wires[1])

  n_wires = 4
  n_block_wires = 2
  n_params_block = 2
  template_weights = [[0.1,-0.3],[0.4,0.2],[-0.15,0.5]]

  dev= qml.device('default.qubit',wires=range(n_wires))
  @qml.qnode(dev)
  def circuit(weights):
      qml.MPS(range(n_wires),n_block_wires,block, n_params_block, weights)
      return qml.expval(qml.PauliZ(wires=n_wires-1))
  ```

  The resulting circuit is:
  ```pycon
  >>> print(qml.draw(circuit,expansion_strategy='device')(template_weights))
  0: ──╭C──RY(0.1)───────────────────────────────┤
  1: ──╰X──RY(-0.3)──╭C──RY(0.4)─────────────────┤
  2: ────────────────╰X──RY(0.2)──╭C──RY(-0.15)──┤
  3: ─────────────────────────────╰X──RY(0.5)────┤ ⟨Z⟩
  ```
* Added a template for tree tensor networks (TTN).
  [(#2043)](https://github.com/PennyLaneAI/pennylane/pull/2043)
  An example circuit that uses the `TTN` template is:
  ```python
  import pennylane as qml
  import numpy as np

  def block(weights, wires):
      qml.CNOT(wires=[wires[0],wires[1]])
      qml.RY(weights[0], wires=wires[0])
      qml.RY(weights[1], wires=wires[1])

  n_wires = 4
  n_block_wires = 2
  n_params_block = 2
  n_blocks = qml.MPS.get_n_blocks(range(n_wires),n_block_wires)
  template_weights = [[0.1,-0.3]]*n_blocks

  dev= qml.device('default.qubit',wires=range(n_wires))
  @qml.qnode(dev)
  def circuit(template_weights):
      qml.TTN(range(n_wires), n_block_wires, block, n_params_block, template_weights)
      return qml.expval(qml.PauliZ(wires=n_wires-1))
  ```
  The resulting circuit is:
  ```pycon
  >>> print(qml.draw(circuit,expansion_strategy='device')(template_weights))
  0: ──╭C──RY(0.1)─────────────────┤
  1: ──╰X──RY(-0.3)──╭C──RY(0.1)───┤
  2: ──╭C──RY(0.1)───│─────────────┤
  3: ──╰X──RY(-0.3)──╰X──RY(-0.3)──┤ ⟨Z⟩
  ```

* Functions for tapering qubits based on molecular symmetries is added.
  [(#1966)](https://github.com/PennyLaneAI/pennylane/pull/1966)
  [(#1974)](https://github.com/PennyLaneAI/pennylane/pull/1974)
  [(#2041)](https://github.com/PennyLaneAI/pennylane/pull/2041)

  With this functionality, a molecular Hamiltonian and the corresponding Hartree-Fock (HF) state can be transformed to a new Hamiltonian and HF state that acts on a reduced number of qubits, respectively.

  ```python
  from pennylane import hf
  from pennylane import numpy as np

  symbols = ["He", "H"]
  geometry = np.array([[0.0, 0.0, 0.0], [0.0, 0.0, 1.4588684632]])
  mol = hf.Molecule(symbols, geometry, charge=1)
  H = hf.generate_hamiltonian(mol)(geometry)
  n_qubits, n_elec = len(H.wires), mol.n_electrons

  generators, paulix_ops = hf.generate_symmetries(H, n_qubits)
  opt_sector = hf.optimal_sector(H, generators, n_elec)
  H_tapered = hf.transform_hamiltonian(H, generators, paulix_ops, opt_sector)
  hf_tapered = hf.transform_hf(generators, paulix_ops, paulix_sector,
                                    n_elec, n_qubits)
  ```
  ```pycon
  >>> print(H_tapered)
    ((-1.7997297644914574+0j)) [I0]
  + ((-0.10492941956079854+0j)) [X0]
  + ((0.10492941956079856+0j)) [X1]
  + ((0.5675134088336165+0j)) [Z1]
  + ((0.5675134088336168+0j)) [Z0]
  + ((-0.14563730440190722+0j)) [Y0 Y1]
  + ((-0.10492941933657857+0j)) [X0 Z1]
  + ((0.09337410512815508+0j)) [Z0 Z1]
  + ((0.10492941933657857+0j)) [Z0 X1]
  >>> print(hf_tapered)
  tensor([1, 1], requires_grad=True)
  ```
  

* Added the adjoint method for the metric tensor.
  [(#1992)](https://github.com/PennyLaneAI/pennylane/pull/1992)

  This method, detailed in [Jones 2020](https://arxiv.org/abs/2011.02991),
  computes the metric tensor using four copies of the state vector and
  a number of operations that scales quadratically in the number of trainable
  parameters (see below for details).

  Note that as it makes use of state cloning, it is inherently classical
  and can only be used with statevector simulators and `shots=None`.

  It is particular useful for larger circuits for which backpropagation requires
  inconvenient or even unfeasible amounts of storage, but is slower.
  Furthermore, the adjoint method is only available for analytic computation, not
  for measurements simulation with `shots!=None`.

  ```python
  dev = qml.device("default.qubit", wires=3)

  @qml.qnode(dev)
  def circuit(x, y):
      qml.Rot(*x[0], wires=0)
      qml.Rot(*x[1], wires=1)
      qml.Rot(*x[2], wires=2)
      qml.CNOT(wires=[0, 1])
      qml.CNOT(wires=[1, 2])
      qml.CNOT(wires=[2, 0])
      qml.RY(y[0], wires=0)
      qml.RY(y[1], wires=1)
      qml.RY(y[0], wires=2)

  x = np.array([[0.2, 0.4, -0.1], [-2.1, 0.5, -0.2], [0.1, 0.7, -0.6]], requires_grad=False)
  y = np.array([1.3, 0.2], requires_grad=True)
  ```

  ```pycon
  >>> qml.adjoint_metric_tensor(circuit)(x, y)
  tensor([[ 0.25495723, -0.07086695],
          [-0.07086695,  0.24945606]], requires_grad=True)
  ```

  Computational cost

  The adjoint method uses :math:`2P^2+4P+1` gates and state cloning operations if the circuit
  is composed only of trainable gates, where :math:`P` is the number of trainable operations.
  If non-trainable gates are included, each of them is applied about :math:`n^2-n` times, where
  :math:`n` is the number of trainable operations that follow after the respective
  non-trainable operation in the circuit. This means that non-trainable gates later in the
  circuit are executed less often, making the adjoint method a bit cheaper if such gates
  appear later.
  The adjoint method requires memory for 4 independent state vectors, which corresponds roughly
  to storing a state vector of a system with 2 additional qubits.

* A new method `qml.gradients.param_shift_hessian` has been added to directly compute the Hessian
  (2nd order partial derivative matrix) of QNodes and QuantumTapes. The method generates
  parameter-shifted tapes which allow the Hessian to be computed analytically on hardware and
  software devices. Compared to using an auto-differentiation framework to compute the Hessian
  via parameter shifts, this method will use fewer device invocations and can be used to inspect
  the parameter-shifted "Hessian tapes" directly. The method remains fully differentiable on all
  supported PennyLane interfaces.

  Additionally, the parameter-shift Hessian comes with a new batch transform decorator
  `@qml.gradients.hessian_transform`, which can be used to create custom Hessian methods.
  [(#1884)](https://github.com/PennyLaneAI/pennylane/pull/1884)

  The following code demonstrates how to use the parameter-shift Hessian:

  ```python
  dev = qml.device("default.qubit", wires=2)

  @qml.qnode(dev)
  def circuit(x):
      qml.RX(x[0], wires=0)
      qml.RY(x[1], wires=0)
      return qml.expval(qml.PauliZ(0))

  x = np.array([0.1, 0.2], requires_grad=True)

  hessian = qml.gradients.param_shift_hessian(circuit)(x)
  ```
  ```pycon
  >>> hessian
  tensor([[-0.97517033,  0.01983384],
          [ 0.01983384, -0.97517033]], requires_grad=True)
  ```

<h3>Improvements</h3>

<<<<<<< HEAD
* The method `matrix` of `qml.operations.Tensor` now raises a warning
  whenever the Tensor's observables have partially overlapping 
  wires or its output dimension differs from `2**N` where `N` is the number
  of wires of the Tensor.
  [(#2010)](https://github.com/XanaduAI/pennylane/pull/2010)
=======
* The new function `qml.drawer.tape_text` produces a string drawing of a tape. This function
  differs in implementation and minor stylistic details from the old string circuit drawing
  infrastructure.
  [(#1885)](https://github.com/PennyLaneAI/pennylane/pull/1885)
>>>>>>> fe227828

* The `RotosolveOptimizer` now raises an error if no trainable arguments are
  detected, instead of silently skipping update steps for all arguments.
  [(#2109)](https://github.com/PennyLaneAI/pennylane/pull/2109)

* The function `qml.math.safe_squeeze` is introduced and `gradient_transform` allows
  for QNode argument axes of size `1`.
  [(#2080)](https://github.com/PennyLaneAI/pennylane/pull/2080)

  `qml.math.safe_squeeze` wraps `qml.math.squeeze`, with slight modifications:

  - When provided the `axis` keyword argument, axes that do not have size `1` will be
    ignored, instead of raising an error.

  - The keyword argument `exclude_axis` allows to explicitly exclude axes from the
    squeezing.

* The `adjoint` transform now raises and error whenever the object it is applied to
  is not callable.
  [(#2060)](https://github.com/PennyLaneAI/pennylane/pull/2060)

  An example is a list of operations to which one might apply `qml.adjoint`:

  ```python
  dev = qml.device("default.qubit", wires=2)
  @qml.qnode(dev)
  def circuit_wrong(params):
      # Note the difference:                  v                         v
      qml.adjoint(qml.templates.AngleEmbedding(params, wires=dev.wires))
      return qml.state()

  @qml.qnode(dev)
  def circuit_correct(params):
      # Note the difference:                  v                         v
      qml.adjoint(qml.templates.AngleEmbedding)(params, wires=dev.wires)
      return qml.state()

  params = list(range(1, 3))
  ```

  The produced state is

  ```pycon
  >>> circuit_wrong(params)
  [ 0.47415988+0.j          0.        -0.73846026j  0.        -0.25903472j
   -0.40342268+0.j        ]
  ```

  but if we apply the `adjoint` correctly, we get

  ```pycon
  >>> circuit_correct(params)
  [ 0.47415988+0.j          0.         0.73846026j  0.         0.25903472j
   -0.40342268+0.j        ]
  ```

* A precision argument has been added to the tape's ``to_openqasm`` function
  to control the precision of parameters.
  [(#2071)](https://github.com/PennyLaneAI/pennylane/pull/2071)

* Insert transform now supports adding operation after or before certain specific gates.
  [(#1980)](https://github.com/PennyLaneAI/pennylane/pull/1980)

* Interferometer is now a class with `shape` method.
  [(#1946)](https://github.com/PennyLaneAI/pennylane/pull/1946)

* The `CircuitGraph`, used to represent circuits via directed acyclic graphs, now
  uses RetworkX for its internal representation. This results in significant speedup
  for algorithms that rely on a directed acyclic graph representation.
  [(#1791)](https://github.com/PennyLaneAI/pennylane/pull/1791)

* The QAOA module now accepts both NetworkX and RetworkX graphs as function inputs.
  [(#1791)](https://github.com/PennyLaneAI/pennylane/pull/1791)

* The Barrier and Identity operations now support the `adjoint` method.
  [(#2062)](https://github.com/PennyLaneAI/pennylane/pull/2062)
  [(#2063)](https://github.com/PennyLaneAI/pennylane/pull/2063)

* `qml.BasisStatePreparation` now supports the `batch_params` decorator.
  [(#2091)](https://github.com/PennyLaneAI/pennylane/pull/2091)

* Added a new `multi_dispatch` decorator that helps ease the definition of new functions
  inside PennyLane. The decorator is used throughout the math module, demonstrating use cases.
  [(#2082)](https://github.com/PennyLaneAI/pennylane/pull/2084)

  [(#2096)](https://github.com/PennyLaneAI/pennylane/pull/2096)

  We can decorate a function, indicating the arguments that are
  tensors handled by the interface:

  ```pycon
  >>> @qml.math.multi_dispatch(argnum=[0, 1])
  ... def some_function(tensor1, tensor2, option, like):
  ...     # the interface string is stored in ``like``.
  ...     ...
  ```

  Previously, this was done using the private utility function `_multi_dispatch`.

  ```pycon
  >>> def some_function(tensor1, tensor2, option):
  ...     interface = qml.math._multi_dispatch([tensor1, tensor2])
  ...     ...
  ```

* The `IsingZZ` gate was added to the `diagonal_in_z_basis` attribute. For this 
  an explicit `_eigvals` method was added.
  [(#2113)](https://github.com/PennyLaneAI/pennylane/pull/2113)
  
* The `IsingXX`, `IsingYY` and `IsingZZ` gates were added to 
  the `composable_rotations` attribute. 
  [(#2113)](https://github.com/PennyLaneAI/pennylane/pull/2113)

<h3>Breaking changes</h3>

* `qml.metric_tensor`, `qml.adjoint_metric_tensor` and `qml.transforms.classical_jacobian`
  now follow a different convention regarding their output shape when being used
  with the Autograd interface
  [(#2059)](https://github.com/PennyLaneAI/pennylane/pull/2059)

  See the previous entry for details. This breaking change immediately follows from
  the change in `qml.jacobian` whenever `hybrid=True` is used in the above methods.

* `qml.jacobian` now follows a different convention regarding its output shape.
  [(#2059)](https://github.com/PennyLaneAI/pennylane/pull/2059)

  Previously, `qml.jacobian` would attempt to stack the Jacobian for multiple
  QNode arguments, which succeeded whenever the arguments have the same shape.
  In this case, the stacked Jacobian would also be transposed, leading to the
  output shape `(*reverse_QNode_args_shape, *reverse_output_shape, num_QNode_args)`

  If no stacking and transposing occurs, the output shape instead is a `tuple`
  where each entry corresponds to one QNode argument and has the shape
  `(*output_shape, *QNode_arg_shape)`.

  This breaking change alters the behaviour in the first case and removes the attempt
  to stack and transpose, so that the output always has the shape of the second
  type.

  Note that the behaviour is unchanged --- that is, the Jacobian tuple is unpacked into
  a single Jacobian --- if `argnum=None` and there is only one QNode argument
  with respect to which the differentiation takes place, or if an integer
  is provided as `argnum`.

  A workaround that allowed `qml.jacobian` to differentiate multiple QNode arguments
  will no longer support higher-order derivatives. In such cases, combining multiple
  arguments into a single array is recommended.

* The behaviour of `RotosolveOptimizer` has been changed regarding
  its keyword arguments.
  [(#2081)](https://github.com/PennyLaneAI/pennylane/pull/2081)

  The keyword arguments `optimizer` and `optimizer_kwargs` for the
  `RotosolveOptimizer` have been renamed to `substep_optimizer`
  and `substep_kwargs`, respectively. Furthermore they have been
  moved from `step` and `step_and_cost` to the initialization `__init__`.

  The keyword argument `num_freqs` has been renamed to `nums_frequency`
  and is expected to take a different shape now:
  Previously, it was expected to be an `int` or a list of entries, with
  each entry in turn being either an `int` or a `list` of `int` entries.
  Now the expected structure is a nested dictionary, matching the
  formatting expected by
  [qml.fourier.reconstruct](https://pennylane.readthedocs.io/en/stable/code/api/pennylane.fourier.reconstruct.html)
  This also matches the expected formatting of the new keyword arguments
  `spectra` and `shifts`.

  For more details, see the
  [RotosolveOptimizer documentation](https://pennylane.readthedocs.io/en/stable/code/api/pennylane.RotosolveOptimizer.html).

* QNode arguments will no longer be considered trainable by default when using
  the Autograd interface. In order to obtain derivatives with respect to a parameter,
  it should be instantiated via PennyLane's NumPy wrapper using the `requires_grad=True`
  attribute. The previous behaviour was deprecated in version v0.19.0 of PennyLane.
  [(#2116)](https://github.com/PennyLaneAI/pennylane/pull/2116)
  [(#2125)](https://github.com/PennyLaneAI/pennylane/pull/2125)

  ```python
  from pennylane import numpy as np

  @qml.qnode(qml.device("default.qubit", wires=2))
  def circuit(x):
    ...

  x = np.array([0.1, 0.2], requires_grad=True)
  qml.grad(circuit)(x)
  ```

  For the `qml.grad` and `qml.jacobian` functions, trainability can alternatively be
  indicated via the `argnum` keyword:

  ```python
  import numpy as np

  @qml.qnode(qml.device("default.qubit", wires=2))
  def circuit(hyperparam, param):
    ...

  x = np.array([0.1, 0.2])
  qml.grad(circuit, argnum=1)(0.5, x)
  ```

<h3>Bug fixes</h3>

* Fixes a bug where the Torch interface was not properly unwrapping Torch tensors
  to NumPy arrays before executing gradient tapes on devices.
  [(#2117)](https://github.com/PennyLaneAI/pennylane/pull/2117)

* Fixes a bug for the TensorFlow interface where the dtype of input tensors was
  not cast.
  [(#2120)](https://github.com/PennyLaneAI/pennylane/pull/2120)

* Fixes a bug where batch transformed QNodes would fail to apply batch transforms
  provided by the underlying device.
  [(#2111)](https://github.com/PennyLaneAI/pennylane/pull/2111)

* An error is raised during QNode creation if backpropagation is requested on a device with
  finite-shots specified.
  [(#2114)](https://github.com/PennyLaneAI/pennylane/pull/2114)

* Pytest now ignores any `DeprecationWarning` raised within autograd's `numpy_wrapper` module.
  Other assorted minor test warnings are fixed.
  [(#2007)](https://github.com/PennyLaneAI/pennylane/pull/2007)

* Fixes a bug where the QNode was not correctly diagonalizing qubit-wise
  commuting observables.
  [(#2097)](https://github.com/PennyLaneAI/pennylane/pull/2097)

* Fixes a bug in `gradient_transform` where the hybrid differentiation
  of circuits with a single parametrized gate failed and QNode argument
  axes of size `1` where removed from the output gradient.
  [(#2080)](https://github.com/PennyLaneAI/pennylane/pull/2080)

* The available `diff_method` options for QNodes has been corrected in both the
  error messages and the documentation.
  [(#2078)](https://github.com/PennyLaneAI/pennylane/pull/2078)

* Fixes a bug in `DefaultQubit` where the second derivative of QNodes at
  positions corresponding to vanishing state vector amplitudes is wrong.
  [(#2057)](https://github.com/PennyLaneAI/pennylane/pull/2057)

* Fixes a bug where PennyLane didn't require v0.20.0 of PennyLane-Lightning,
  but raised an error with versions of Lightning earlier than v0.20.0 due to
  the new batch execution pipeline.
  [(#2033)](https://github.com/PennyLaneAI/pennylane/pull/2033)

* Fixes a bug in `classical_jacobian` when used with Torch, where the
  Jacobian of the preprocessing was also computed for non-trainable
  parameters.
  [(#2020)](https://github.com/PennyLaneAI/pennylane/pull/2020)

* Fixes a bug in queueing of the `two_qubit_decomposition` method that
  originally led to circuits with >3 two-qubit unitaries failing when passed
  through the `unitary_to_rot` optimization transform.
  [(#2015)](https://github.com/PennyLaneAI/pennylane/pull/2015)

* Fixes a bug in which passing required arguments into operations as
  keyword arguments would throw an error because the documented call
  signature didn't match the function definition. 
  [(#1976)](https://github.com/PennyLaneAI/pennylane/pull/1976)

* Fixes a bug which allows using `jax.jit` to be compatible with circuits
  which return `qml.probs` when the `default.qubit.jax` is provided with a custom shot
  vector.
  [(#2028)](https://github.com/PennyLaneAI/pennylane/pull/2028)

<h3>Documentation</h3>

* Fixes an error in the signs of equations in the `DoubleExcitation` page.
  [(#2072)](https://github.com/PennyLaneAI/pennylane/pull/2072)

* Extended the interfaces description page to explicitly mention device
  compatibility.
  [(#2031)](https://github.com/PennyLaneAI/pennylane/pull/2031)

<h3>Operator class refactor</h3>

The Operator class has undergone a major refactor with the following changes:

* The static `compute_decomposition` method defines the decomposition
  of an operator into a product of simpler operators, and the instance method
  `decomposition()` computes this for a given instance. When a custom 
  decomposition does not exist, the code now raises a custom `NoDecompositionError`
  instead of `NotImplementedError`.
  [(#2024)](https://github.com/PennyLaneAI/pennylane/pull/2024)

* The `diagonalizing_gates()` representation has been moved to the highest-level
  `Operator` class and is therefore available to all subclasses. A condition
  `qml.operation.defines_diagonalizing_gates` has been added, which can be used
  in tape contexts without queueing.
  [(#1985)](https://github.com/PennyLaneAI/pennylane/pull/1985)

* A static `compute_diagonalizing_gates` method has been added, which is called 
  by default in `diagonalizing_gates()`.
  [(#1993)](https://github.com/PennyLaneAI/pennylane/pull/1993)

* A `hyperparameters` attribute was added to the operator class.
  [(#2017)](https://github.com/PennyLaneAI/pennylane/pull/2017)
  
* The representation of an operator as a matrix has been overhauled. 
  
  The `matrix()` method now accepts a 
  `wire_order` argument and calculates the correct numerical representation 
  with respect to that ordering. 
    
  ```pycon
  >>> op = qml.RX(0.5, wires="b")
  >>> op.matrix()
  [[0.96891242+0.j         0.        -0.24740396j]
   [0.        -0.24740396j 0.96891242+0.j        ]]
  >>> op.matrix(wire_order=["a", "b"])
  [[0.9689+0.j  0.-0.2474j 0.+0.j         0.+0.j]
   [0.-0.2474j  0.9689+0.j 0.+0.j         0.+0.j]
   [0.+0.j          0.+0.j 0.9689+0.j 0.-0.2474j]
   [0.+0.j          0.+0.j 0.-0.2474j 0.9689+0.j]]
  ```
    
  The "canonical matrix", which is independent of wires,
  is now defined in the static method `compute_matrix()` instead of `_matrix`.
  By default, this method is assumed to take all parameters and non-trainable 
  hyperparameters that define the operation. 
    
  ```pycon
  >>> qml.RX.compute_matrix(0.5)
  [[0.96891242+0.j         0.        -0.24740396j]
   [0.        -0.24740396j 0.96891242+0.j        ]]
  ```
       
  If no canonical matrix is specified for a gate, `compute_matrix()` 
  raises a `NotImplementedError`.
  
  The new `matrix()` method is now used in the 
  `pennylane.transforms.get_qubit_unitary()` transform.
  [(#1996)](https://github.com/PennyLaneAI/pennylane/pull/1996)

* The `string_for_inverse` attribute is removed.
  [(#2021)](https://github.com/PennyLaneAI/pennylane/pull/2021)

* A `terms()` method and a `compute_terms()` static method were added to `Operator`. 
  Currently, only the `Hamiltonian` class overwrites `compute_terms` to store 
  coefficients and operators. The `Hamiltonian.terms` property hence becomes 
  a proper method called by `Hamiltonian.terms()`.

* The generator property has been updated to an instance method,
  `Operator.generator()`. It now returns an instantiated operation,
  representing the generator of the instantiated operator.
  [(#2030)](https://github.com/PennyLaneAI/pennylane/pull/2030)
  [(#2061)](https://github.com/PennyLaneAI/pennylane/pull/2061)

  Various operators have been updated to specify the generator as either
  an `Observable`, `Tensor`, `Hamiltonian`, `SparseHamiltonian`, or `Hermitian`
  operator.

  In addition, a temporary utility function get_generator has been added
  to the utils module, to automate:

  - Extracting the matrix representation
  - Extracting the 'coefficient' if possible (only occurs if the generator is a single Pauli word)
  - Converting a Hamiltonian to a sparse matrix if there are more than 1 Pauli word present.
  - Negating the coefficient/taking the adjoint of the matrix if the operation was inverted

  This utility logic is currently needed because:

  - Extracting the matrix representation is not supported natively on
    Hamiltonians and SparseHamiltonians.
  - By default, calling `op.generator()` does not take into account `op.inverse()`.
  - If the generator is a single Pauli word, it is convenient to have access to
    both the coefficient and the observable separately.
  
* Decompositions are now defined in `compute_decomposition`, instead of `expand`. 
  [(#2053)](https://github.com/PennyLaneAI/pennylane/pull/2053)

* The `expand` method was moved to the main `Operator` class.
  [(#2053)](https://github.com/PennyLaneAI/pennylane/pull/2053)

* A `sparse_matrix` method and a `compute_sparse_matrix` static method were added 
    to the `Operator` class. The sparse representation of `SparseHamiltonian`
    is moved to this method, so that its `matrix` method now returns a dense matrix.
    [(#2050)](https://github.com/PennyLaneAI/pennylane/pull/2050)

* The argument `wires` in `heisenberg_obs`, `heisenberg_expand` and `heisenberg_tr`
  was renamed to `wire_order` to be consistent with other matrix representations.
  [(#2051)](https://github.com/PennyLaneAI/pennylane/pull/2051)

* The property `kraus_matrices` has been changed to a method, and `_kraus_matrices` renamed to 
  `compute_kraus_matrices`, which is now a static method.
  [(#2055)](https://github.com/PennyLaneAI/pennylane/pull/2055)

* The developer guide on adding templates and the architecture overview were rewritten 
  to reflect the past and planned changes of the operator refactor.
  [(#2066)](https://github.com/PennyLaneAI/pennylane/pull/2066)

* Custom errors subclassing ``OperatorPropertyUndefined`` are raised if a representation 
  has not been defined. This replaces the ``NotImplementedError`` and allows finer control
  for developers.
  [(#2064)](https://github.com/PennyLaneAI/pennylane/pull/2064)

<h3>Contributors</h3>

This release contains contributions from (in alphabetical order):

<<<<<<< HEAD
Juan Miguel Arrazola, Ali Asadi, Esther Cruz, Christian Gogolin, Christina Lee, Olivia Di Matteo, Diego Guala,
Anthony Hayes, Edward Jiang, Josh Izaac, Ankit Khandelwal, Korbinian Kottmann, Maria Schuld, Jay Soni, Antal Száva,
=======
Juan Miguel Arrazola, Ali Asadi, Utkarsh Azad, Esther Cruz, Christian Gogolin Christina Lee, Olivia Di Matteo, Diego Guala,
Anthony Hayes, Josh Izaac, Soran Jahangiri, Edward Jiang, Ankit Khandelwal, Korbinian Kottmann, Jay Soni, Antal Száva,
>>>>>>> fe227828
David Wierichs, Shaoming Zhang<|MERGE_RESOLUTION|>--- conflicted
+++ resolved
@@ -273,18 +273,16 @@
 
 <h3>Improvements</h3>
 
-<<<<<<< HEAD
 * The method `matrix` of `qml.operations.Tensor` now raises a warning
   whenever the Tensor's observables have partially overlapping 
   wires or its output dimension differs from `2**N` where `N` is the number
   of wires of the Tensor.
   [(#2010)](https://github.com/XanaduAI/pennylane/pull/2010)
-=======
+
 * The new function `qml.drawer.tape_text` produces a string drawing of a tape. This function
   differs in implementation and minor stylistic details from the old string circuit drawing
   infrastructure.
   [(#1885)](https://github.com/PennyLaneAI/pennylane/pull/1885)
->>>>>>> fe227828
 
 * The `RotosolveOptimizer` now raises an error if no trainable arguments are
   detected, instead of silently skipping update steps for all arguments.
@@ -686,11 +684,6 @@
 
 This release contains contributions from (in alphabetical order):
 
-<<<<<<< HEAD
-Juan Miguel Arrazola, Ali Asadi, Esther Cruz, Christian Gogolin, Christina Lee, Olivia Di Matteo, Diego Guala,
-Anthony Hayes, Edward Jiang, Josh Izaac, Ankit Khandelwal, Korbinian Kottmann, Maria Schuld, Jay Soni, Antal Száva,
-=======
 Juan Miguel Arrazola, Ali Asadi, Utkarsh Azad, Esther Cruz, Christian Gogolin Christina Lee, Olivia Di Matteo, Diego Guala,
 Anthony Hayes, Josh Izaac, Soran Jahangiri, Edward Jiang, Ankit Khandelwal, Korbinian Kottmann, Jay Soni, Antal Száva,
->>>>>>> fe227828
 David Wierichs, Shaoming Zhang